--- conflicted
+++ resolved
@@ -231,7 +231,7 @@
     def skip(self):
         has_tf32 = all(
             int(arch[3:]) >= 80 for arch in torch.cuda.get_arch_list())
-        return has_tf32
+        return has_tf32 is False
 
     def match(self, event: _ProfilerEvent):
         # If we saw this pattern once, we don't need to match it again
@@ -260,15 +260,11 @@
 
 
 def report_all_anti_patterns(prof):
-<<<<<<< HEAD
     anti_patterns = [
         ExtraCUDACopyPattern(prof),
         ForLoopIndexingPattern(prof),
         FP32MatMulPattern(prof)
     ]
-=======
-    anti_patterns = [ExtraCUDACopyPattern(prof), ForLoopIndexingPattern(prof)]
->>>>>>> fe14ceb6
     reported = set()
     print(f"{'-'*40}TorchTidy Report{'-'*40}")
     for anti_pattern in anti_patterns:
