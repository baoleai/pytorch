import torch
import operator
import warnings
from torch.fx import (
    GraphModule,
)
from torch.fx.graph import (
    Graph,
    Node,
)
from torch.fx.node import Argument

from ..quantize import (
    propagate_qconfig_,
)
from ..observer import (
    ObserverBase,
)
from ..qconfig import QConfigAny
from ..qconfig import is_reuse_input_qconfig
from .qconfig_utils import (
    convert_dict_to_ordered_dict,
    generate_qconfig_map,
    get_flattened_qconfig_dict,
    update_qconfig_for_fusion,
<<<<<<< HEAD
    update_qconfig_for_qat,
=======
    get_standalone_module_configs,
>>>>>>> d100d98d
)

from .quantization_patterns import (
    QuantizeHandler,
    CustomModuleQuantizeHandler,
    StandaloneModuleQuantizeHandler,
)

from .quantization_types import Pattern

from ._equalize import (
    is_equalization_observer,
    node_supports_equalization,
)

from .graph_module import (
    ObservedGraphModule,
    ObservedStandaloneGraphModule,
)

from .pattern_utils import (
    MatchResult,
    get_default_quant_patterns,
)

from .match_utils import (
    find_matches,
)

from .utils import (
    _parent_name,
    get_custom_module_class_keys,
    all_node_args_have_no_tensors,
    assert_and_get_unique_device,
    node_bool_tensor_arg_indexes,
    get_new_attr_name_with_prefix,
    NON_QUANTIZABLE_WEIGHT_OPS,
    WEIGHT_INDEX_DICT,
    BIAS_INDEX_DICT,
)

from ..quantization_mappings import (
    get_default_qat_module_mappings,
)

from torch.ao.quantization.quantize import (
    is_activation_post_process,
    convert
)

from ..utils import (
    get_combined_dict,
    get_qconfig_dtypes,
    get_swapped_custom_module_class,
    activation_is_statically_quantized,
    activation_is_int8_quantized,
)

from .backend_config_dict.utils import (
    get_pattern_to_quantize_handlers,
    get_pattern_to_dtype_configs,
    get_pattern_to_input_type_to_index,
)

from typing import Any, Callable, Dict, List, Optional, Tuple, Union, Set
from collections import defaultdict

def is_activation_post_process_node(node: Node, modules: Dict[str, torch.nn.Module]) -> bool:
    return isinstance(node, torch.fx.Node) and node.op == "call_module" and \
        is_activation_post_process(modules[str(node.target)])

def node_arg_is_weight(node: Node, arg: Any) -> bool:
    if isinstance(node, Node) and node.op == 'call_function' and \
            node.target in WEIGHT_INDEX_DICT:
        for i, node_arg in enumerate(node.args):
            if arg is node_arg and i in \
                    WEIGHT_INDEX_DICT[node.target]:  # type: ignore[index]
                return True
        for kwarg_name, kwarg_value in node.kwargs.items():
            if kwarg_name == 'weight' and arg is kwarg_value:
                return True
    return False

def node_arg_is_bias(node: Node, arg: Any) -> bool:
    if not isinstance(node, Node) or node.op != 'call_function' or \
       node.target not in BIAS_INDEX_DICT:
        return False

    for i, node_arg in enumerate(node.args):
        if arg is node_arg and i in \
           BIAS_INDEX_DICT[node.target]:  # type: ignore[index]
            return True

    return node.kwargs.get('bias', None) is arg

def is_input_arg_dtype_supported_by_backend(
    arg: Argument,
    node: Node,
    node_name_to_target_dtype: Dict[str, Dict[str, Optional[torch.dtype]]],
    dtype_config: Dict[str, torch.dtype],
) -> bool:
    """ Check if the configured qconfig for the argument
    is supported by the backend or not
    """
    if isinstance(arg, (list, tuple)):
        return all(map(lambda a: is_input_arg_dtype_supported_by_backend(a, node, node_name_to_target_dtype, dtype_config), arg))
    if not isinstance(arg, Node):
        return True
    # TODO: support check for standalone module
    is_weight = node_arg_is_weight(node, arg)
    is_bias = node_arg_is_bias(node, arg)
    is_activation = not is_weight and not is_bias
    if is_activation:
        input_activation_dtype = dtype_config.get("input_activation_dtype", None)
        return input_activation_dtype is None or \
            node_name_to_target_dtype[node.name]["input_activation_dtype"] == input_activation_dtype
    elif is_weight:
        weight_dtype = dtype_config.get("weight_dtype", None)
        return weight_dtype is None or node_name_to_target_dtype[node.name]["weight_dtype"] == weight_dtype
    else:  # bias
        bias_dtype = dtype_config.get("bias_dtype", None)
        return bias_dtype is None or node_name_to_target_dtype[node.name]["bias_dtype"] == bias_dtype

def is_output_dtype_supported_by_backend(
    node: Node,
    node_name_to_target_dtype: Dict[str, Dict[str, Optional[torch.dtype]]],
    dtype_config: Dict[str, torch.dtype],
) -> bool:
    """ Check if the configured qconfig for the output
    is supported by the backend or not
    """
    output_dtype = dtype_config.get("output_dtype", None)
    return output_dtype is None or \
        output_dtype == node_name_to_target_dtype[node.name]["output_activation_dtype"]

def is_pattern_dtype_config_supported_by_backend(
    pattern: Optional[Pattern],
    matched_nodes: Optional[List[Node]],
    node_name_to_target_dtype: Dict[str, Dict[str, Optional[torch.dtype]]],
    backend_config_dict: Optional[Dict[str, Any]]
) -> bool:
    """ Check is the dtype configuration of a pattern is supported by
    the backend or not
    """
    if backend_config_dict is None or pattern is None:
        return True
    assert matched_nodes is not None and len(matched_nodes) >= 1
    pattern_to_dtype_configs = get_pattern_to_dtype_configs(backend_config_dict)
    dtype_configs: List[Dict[str, torch.dtype]] = pattern_to_dtype_configs.get(pattern, [])

    input_node = matched_nodes[0]
    output_node = matched_nodes[-1]
    for dtype_config in dtype_configs:
        # check if arg dtype are supported
        supported = True
        for arg in input_node.args:
            supported = supported and \
                is_input_arg_dtype_supported_by_backend(
                    arg, input_node, node_name_to_target_dtype, dtype_config)
        for k, arg in input_node.kwargs.items():
            supported = supported and \
                is_input_arg_dtype_supported_by_backend(
                    arg, input_node, node_name_to_target_dtype, dtype_config)
        # check if output dtype is supported
        supported = supported and is_output_dtype_supported_by_backend(
            output_node, node_name_to_target_dtype, dtype_config)
        if supported:
            return True
    return False

def prepare_get_standalone_module_configs(
    node: Node,
    modules: Dict[str, torch.nn.Module],
    prepare_custom_config_dict: Dict[str, Any],
    qconfig: QConfigAny,
) -> Tuple[Dict[str, Any], Dict[str, Any], Dict[str, Any]]:
    """
    Returns the standalone module qconfig_dict and prepare_config_dict
    for `node`, assuming that the module pointed to by `node` is
    a standalone modules.
    """
    standalone_module_name = str(node.target)
    standalone_module_type = type(modules[standalone_module_name])  # type: ignore[index]
    sm_qconfig_dict, sm_prepare_config_dict, sm_backend_config_dict = \
        get_standalone_module_configs(standalone_module_name, standalone_module_type, prepare_custom_config_dict)
    # fallback to use parent module's qconfig if user didn't specify qconfig dict
    if sm_qconfig_dict is None:
        sm_qconfig_dict = {"": qconfig}
    if sm_prepare_config_dict is None:
        sm_prepare_config_dict = {}
    # TODO: sm_backend_config_dict can fallback to use parent's backend_config_dict
    # as well, this can be added later
    if sm_backend_config_dict is None:
        sm_backend_config_dict = {}
    return sm_qconfig_dict, sm_prepare_config_dict, sm_backend_config_dict

def qat_swap_modules(
        root: torch.nn.Module,
        additional_qat_module_mapping: Dict[Callable, Callable]) -> None:
    all_mappings = get_combined_dict(
        get_default_qat_module_mappings(), additional_qat_module_mapping)
    convert(root, mapping=all_mappings, inplace=True, remove_qconfig=False)

# TODO: remove observed_op, looks like it's not used
def insert_observer(
    node: Node,
    observed_op: Node,
    observer: ObserverBase,
    model: torch.nn.Module,
    modules: Dict[str, torch.nn.Module],
    graph: Graph,
) -> Node:
    """
    Attaches `observer` to `model`, and creates a node which calls
    `observer` on the output of `node`.
    """
    model_device = assert_and_get_unique_device(model)
    if model_device:
        observer.to(model_device)
    # add observer module as attribute
    if is_equalization_observer(observer):
        prefix = node.name + '_equalization_process_'
    else:
        prefix = 'activation_post_process_'
    get_new_observer_name = get_new_attr_name_with_prefix(prefix)
    observer_name = get_new_observer_name(model)
    setattr(model, observer_name, observer)
    modules[observer_name] = observer
    with graph.inserting_after(node):
        new_obs = graph.create_node(
            'call_module', observer_name, (node,), {})
    return new_obs

def get_target_activation_dtype_for_node(
    node: Node,
    qconfig: QConfigAny,
    inputs_seen_counter: int,
    outputs_seen_counter: int,
    input_quantized_idxs: List[int],
    output_quantized_idxs: List[int],
    qhandler: Optional[QuantizeHandler],
    modules: Dict[str, torch.nn.Module],
    cache_for_no_tensor_check: Dict[Node, bool],
) -> Dict[str, Optional[torch.dtype]]:
    """
    Returns the expected dtype of the input and output of this node after
    convert. If the value is not None, it represents the dtype of the
    Tensor. If the value is None, it means the value is not a Tensor.

    Note: this is for activations only, weight dtypes are not handled here.

    TODO(future PR, if needed): explicitly spell out the non-Tensor
    dtypes.
    """
    if node.op == 'placeholder':
        if inputs_seen_counter in input_quantized_idxs:
            return {
                "input_activation_dtype": torch.quint8,
                "output_activation_dtype": torch.quint8,
            }
        else:
            # if dtype is fp32 (default), do nothing
            # note: other dtypes are not supported
            return {
                "input_activation_dtype": torch.float,
                "output_activation_dtype": torch.float,
            }

    elif node.op in ('call_module', 'call_method', 'call_function'):
        args_have_no_tensors = \
            all_node_args_have_no_tensors(
                node, modules, cache_for_no_tensor_check)
        if args_have_no_tensors:
            return {
                "input_activation_dtype": None,
                "output_activation_dtype": None,
            }

        # TODO(future PR): consider stopping matching getitem
        is_getitem = node.op == 'call_function' and \
            node.target == operator.getitem
        if is_getitem:
            return {
                "input_activation_dtype": torch.float,
                "output_activation_dtype": torch.float,
            }

        # get qconfig to determine the eventual dtype of this node
        if qconfig is not None:
            if qhandler is not None and qhandler.input_output_observed() and qhandler.is_output_quantized(qconfig):
                act_dtype, weight_dtype, act_compute_dtype = \
                    get_qconfig_dtypes(qconfig)
                bias_dtype = torch.float16 \
                    if act_dtype == torch.float16 and weight_dtype == torch.float16 \
                    else torch.float
                return {
                    "input_activation_dtype": act_dtype,
                    "weight_dtype": weight_dtype,
                    "bias_dtype": bias_dtype,
                    "output_activation_dtype": act_dtype,
                }
        return {
            "input_activation_dtype": torch.float,
            "output_activation_dtype": torch.float,
        }

    elif node.op == 'get_attr':
        return {
            "input_activation_dtype": torch.float,
            "output_activation_dtype": torch.float,
        }

    elif node.op == 'output':
        if outputs_seen_counter in output_quantized_idxs:
            return {
                "input_activation_dtype": torch.quint8,
                "output_activation_dtype": torch.quint8
            }
        else:
            # if dtype is fp32 (default), do nothing
            # note: other dtypes are not supported
            return {
                "input_activation_dtype": torch.float,
                "output_activation_dtype": torch.float,
            }

    else:
        raise AssertionError(f'need to handle {node.format_node()}')

def get_arg_target_dtype_as_output(
    arg: Node,
    modules: Dict[str, torch.nn.Module],
    node_name_to_target_dtype: Dict[str, Dict[str, Optional[torch.dtype]]],
) -> Optional[torch.dtype]:
    """ Get the target output activation dtype for
    the argumnet in the original graph, skipping inserted observers
    We are assuming that the observers are inserted correctly, and the dtype for
    argument in quantized graph will match what is specified by the qconfig
    """
    assert isinstance(arg, Node)
    if is_activation_post_process_node(arg, modules):
        observed_arg = arg.args[0]
        assert isinstance(observed_arg, Node), "Currently we only support observing Node"
        return node_name_to_target_dtype[observed_arg.name]["output_activation_dtype"]
    else:
        return node_name_to_target_dtype[arg.name]["output_activation_dtype"]

def get_arg_target_dtype_as_input_to_node(
    arg: Node,
    node: Node,
    modules: Dict[str, torch.nn.Module],
    node_name_to_target_dtype: Dict[str, Dict[str, Optional[torch.dtype]]],
) -> Optional[torch.dtype]:
    """ Get the target argument dtype for the argument `arg`, as input
    to node `node`
    """
    assert isinstance(arg, Node)
    is_weight = node_arg_is_weight(node, arg)
    is_bias = node_arg_is_bias(node, arg)
    is_activation = not is_weight and not is_bias
    if is_activation:
        return node_name_to_target_dtype[node.name]["input_activation_dtype"]
    elif is_weight:
        if node.target in NON_QUANTIZABLE_WEIGHT_OPS:
            return None
        else:
            return node_name_to_target_dtype[node.name]["weight_dtype"]
    else:
        return node_name_to_target_dtype[node.name]["bias_dtype"]


def maybe_insert_input_observer_for_arg_or_kwarg(
    node: Union[Node, Any],
    arg: Argument,
    qconfig: QConfigAny,
    model: torch.nn.Module,
    modules: Dict[str, torch.nn.Module],
    graph: Graph,
    node_name_to_target_dtype: Dict[str, Dict[str, Optional[torch.dtype]]],
    qhandler: Optional[QuantizeHandler],
    prepare_custom_config_dict: Dict[str, Any],
) -> Argument:
    """
    Given a `node` and an `arg`, inserts an input observer between
    `node` and `arg` if necessary.
    """
    # for ops such as torch.cat([x0, x1]),
    # traverse through the list
    if isinstance(arg, (list, tuple)):
        new_arg_to_return = []
        for inner_arg in arg:
            new_inner_arg = maybe_insert_input_observer_for_arg_or_kwarg(
                node, inner_arg, qconfig, model, modules,
                graph, node_name_to_target_dtype,
                qhandler, prepare_custom_config_dict)
            new_arg_to_return.append(new_inner_arg)
        return type(arg)(new_arg_to_return)

    if not isinstance(arg, Node):
        return arg
    assert isinstance(arg, Node)
    # default (no observer)
    new_arg = arg

    is_standalone_module = qhandler is not None and \
        isinstance(qhandler, StandaloneModuleQuantizeHandler)
    if not is_standalone_module:
        # regular flow for most nodes, except standalone modules
        is_weight = node_arg_is_weight(node, arg)
        assert qconfig is not None

        is_reuse_input_qconfig_ = is_reuse_input_qconfig(qconfig)

        act_post_process_ctr = qconfig.weight if is_weight else \
            qconfig.activation

        arg_as_output_target_dtype = get_arg_target_dtype_as_output(arg, modules, node_name_to_target_dtype)
        arg_as_input_target_dtype = get_arg_target_dtype_as_input_to_node(arg, node, modules, node_name_to_target_dtype)
        needs_obs = (
            # if the dtypes are different, we need an observer
            (arg_as_output_target_dtype != arg_as_input_target_dtype) and
            # except if the second dtype is float, a dequant will be inserted
            # without an observer in convert
            # TODO(future PR): change this so a placeholder is inserted for
            # future dequants, to make the logic easier to understand
            (arg_as_input_target_dtype != torch.float) and
            # if arg is a bool tensor or not a tensor, do not insert observer
            (arg_as_output_target_dtype not in (torch.bool, None)) and
            # if qconfig is reuse_input qconfig, we won't insert extra observer for input
            not is_reuse_input_qconfig_
        )

    else:
        # custom flow for standalone modules
        _sm_qconfig_dict, sm_prepare_config_dict, _sm_backend_config_dict = \
            prepare_get_standalone_module_configs(
                node, modules, prepare_custom_config_dict, qconfig)

        sm_input_quantized_idxs = \
            sm_prepare_config_dict.get('input_quantized_idxs', [])
        # for args, this is set to the index of the current arg
        # for kwargs, this is left at None
        cur_input_idx = None
        for arg_idx, arg_to_check in enumerate(node.args):
            if arg_to_check is arg:
                cur_input_idx = arg_idx
                break

        if cur_input_idx is None:
            needs_obs = False
        else:
            arg_as_output_target_dtype = get_arg_target_dtype_as_output(arg, modules, node_name_to_target_dtype)
            arg_as_input_target_dtype = torch.quint8 if cur_input_idx in sm_input_quantized_idxs \
                else torch.float
            needs_obs = (
                (arg_as_output_target_dtype != arg_as_input_target_dtype) and
                (arg_as_input_target_dtype != torch.float)
            )

    if needs_obs:

        new_obs_mod = act_post_process_ctr()
        existing_obs_node = None

        # Before using the new observer, check if an observer
        # of the correct type already exists. If it does, use it.
        # This prevents duplicate observer insertions if a node is
        # used by multiple nodes.
        # TODO: this is looking into how the value is used in the future
        # we should remove this
        # removing this means we insert one observer for each use, even if they
        # have the same dtype, we can have an extra pass that removes the extra observers
        for maybe_obs_node, _ in arg.users.items():
            if maybe_obs_node.op == 'call_module':
                maybe_obs_mod = modules[maybe_obs_node.target]  # type: ignore[index]
                if (
                    type(maybe_obs_mod) == type(new_obs_mod) and
                    maybe_obs_mod.dtype == arg_as_input_target_dtype
                ):
                    existing_obs_node = maybe_obs_node
                    break

        if existing_obs_node is None:
            new_obs_node = insert_observer(
                arg, node, new_obs_mod, model, modules, graph)
            # override this arg to be the observed arg
            new_arg = new_obs_node
        else:
            new_arg = existing_obs_node

    return new_arg


def maybe_insert_input_observers_for_node(
    node: Node,
    qconfig: QConfigAny,
    model: torch.nn.Module,
    modules: Dict[str, torch.nn.Module],
    graph: Graph,
    node_name_to_target_dtype: Dict[str, Dict[str, Optional[torch.dtype]]],
    qhandler: Optional[QuantizeHandler],
    prepare_custom_config_dict: Dict[str, Any],
) -> None:
    """
    If needed, inserts observers to the input args and kwargs of `node`.
    Note: modifies `node` inplace.

    For example, if cur_node needs an observer after prev_node, we change from

      prev_node -> cur_node

    To

      prev_node -> obs -> cur_node
    """
    if qconfig is None:
        # if quantization is turned off for this node, we do not need
        # to insert input observers
        return
    assert qconfig is not None

    # Look through every input arg.  If that arg's target dtype does not
    # match the current node's target dtype, insert an observer.
    new_args = []
    for arg in node.args:
        new_arg = maybe_insert_input_observer_for_arg_or_kwarg(
            node, arg, qconfig, model, modules, graph,
            node_name_to_target_dtype,
            qhandler, prepare_custom_config_dict)
        new_args.append(new_arg)

    new_kwargs = {}
    for k, kwarg in node.kwargs.items():
        new_kwarg = maybe_insert_input_observer_for_arg_or_kwarg(
            node, kwarg, qconfig, model, modules, graph,
            node_name_to_target_dtype,
            qhandler, prepare_custom_config_dict)
        new_kwargs[k] = new_kwarg

    # assign the new args and kwargs to the node, inplace
    node.args = tuple(new_args)
    node.kwargs = new_kwargs

def maybe_insert_input_equalization_observers_for_node(
    node: Node,
    equalization_qconfig: Any,
    model: torch.nn.Module,
    modules: Dict[str, torch.nn.Module],
    graph: Graph,
    node_name_to_target_dtype: Dict[str, Dict[str, Optional[torch.dtype]]],
    is_branch: bool,
) -> None:
    """
    If `node` needs to be equalized, find the input/weight observers it needs in
    `equalization_qconfig`, creates them, and inserts it into `graph`.

    If `node` does not need an equalization observer, returns None.
    """
    if equalization_qconfig is None or not node_supports_equalization(node, modules):
        return

    if is_branch:
        warnings.warn(
            f"Cannot equalize {node} because it is part of a branch."
        )
        return

    new_args = []
    for arg in node.args:
        if not isinstance(arg, Node) or node_arg_is_bias(node, arg):
            new_args.append(arg)
            continue

        is_weight = node_arg_is_weight(node, arg)

        act_eq_process_ctr = equalization_qconfig.weight if is_weight else \
            equalization_qconfig.input_activation

        new_eq_obs_mod = act_eq_process_ctr()
        new_eq_obs_node = insert_observer(
            arg, node, new_eq_obs_mod, model, modules, graph)

        new_args.append(new_eq_obs_node)

    # assign the new args and kwargs to the node, inplace
    node.args = tuple(new_args)

def maybe_insert_output_observer_for_node(
    node: Node,
    model: torch.nn.Module,
    modules: Dict[str, torch.nn.Module],
    graph: Graph,
    matches: Dict[str, MatchResult],
    node_name_to_target_dtype: Dict[str, Dict[str, Optional[torch.dtype]]],
    matched_pattern: Any,
    qhandler: Optional[QuantizeHandler],
    is_qat: bool,
) -> Optional[Node]:
    """
    If `node` needs an output observer, creates it, inserts it into `graph`
    and returns it.

    If `node` does not need an output observer, returns None.
    """
    root_node, matched_nodes, pattern, qhandler, qconfig = matches.get(
        node.name, (None, None, None, None, None))

    if qhandler is None:
        return None

    assert qconfig is not None
    assert node.op != 'output', 'observer insertion for outputs is handled elsewhere'

    is_standalone_module = qhandler is not None and \
        isinstance(qhandler, StandaloneModuleQuantizeHandler)

    dtype = node_name_to_target_dtype[node.name]["output_activation_dtype"]
    should_insert_observer = \
        qhandler.should_insert_observer_for_output(
            qconfig, is_qat) and dtype not in (torch.bool, None, torch.float)
    # TODO(future PR): move the following logic to
    # should_insert_observer_for_output
    should_insert_observer = should_insert_observer and \
        activation_is_statically_quantized(qconfig)

    # we never insert observers to output of standalone module, we assume
    # if needed, they are inserted inside the standalone module
    should_insert_observer = should_insert_observer and \
        (not is_standalone_module)

    if should_insert_observer:
        act_post_process_ctr = qconfig.activation
        if activation_is_int8_quantized(qconfig):
            act_post_process_ctr = qhandler.get_activation_ctr(
                qconfig,
                matched_pattern,
                is_qat)
        observer = act_post_process_ctr()
        new_obs = insert_observer(node, node, observer, model, modules, graph)
        return new_obs
    else:
        return None

def maybe_insert_observers_before_graph_output(
    graph_output_node: Node,
    output_quantized_idxs: List[int],
    node_name_to_target_dtype: Dict[str, Dict[str, Optional[torch.dtype]]],
    qconfig_map: Dict[str, QConfigAny],
    model: torch.nn.Module,
    modules: Dict[str, torch.nn.Module],
    graph: Graph,
) -> None:
    """
    If the output needs to be quantized and there are any nodes
    in the output which are not already observed, inserts observers
    for those nodes.
    """

    # TODO(future PR): update the output_quantized_idxs API to match
    # arbitrary data structures. There is always a single output, and
    # that output can have arbitrary nesting of values. List[int] is
    # not the right data type for this.
    assert output_quantized_idxs == [0] or output_quantized_idxs == [], \
        'unrecognized format of output_quantized_idxs'

    # Currently dequants are inserted in the convert step. So, we only
    # have to do anything if the output is hardcoded to be quantized
    if output_quantized_idxs == []:
        return
    # TODO(future PR): support more dtypes in model outputs, if necessary
    output_target_dtype = torch.quint8

    def _recursive_maybe_replace_node_with_obs(
        maybe_node: Argument,
        target_dtype: torch.dtype,
        node_name_to_target_dtype: Dict[str, Dict[str, Optional[torch.dtype]]],
        qconfig_map: Dict[str, QConfigAny],
        model: torch.nn.Module,
        modules: Dict[str, torch.nn.Module],
        graph: Graph,
    ) -> Argument:
        """
        Navigate an arbitrary data structure of lists, tuples, dicts.
        For each container type, recurse on all inputs. Once any Node
        is found, insert an observer if needed and do not recurse further.

        For example, given a structure of

          {'foo1': [[bar1]], 'foo2': {'foo3': [[[bar3]]]}}

        we recurse down to bar1 and bar3, observe them if necessary,
        and if we inserted an observer then replace the original node
        with its observer.

        Returns the data structure with all nodes needing observation being
        replaced by their observers.
        """
        if isinstance(maybe_node, Node):
            # check dtype of this node
            this_node_dtype = get_arg_target_dtype_as_output(
                maybe_node, modules, node_name_to_target_dtype)
            if this_node_dtype != target_dtype:
                # insert observer
                qconfig = qconfig_map.get(maybe_node.name)
                # TODO(future PR): see if we need to allow specifying qconfig
                #   on output nodes, to remove the restriction below.
                assert qconfig is not None, \
                    'Quantizing the output node without a qconfig is not supported'
                observer_mod = qconfig.activation()
                observer_node = insert_observer(
                    maybe_node, maybe_node, observer_mod, model, modules, graph)
                return observer_node
            else:
                return maybe_node
        elif isinstance(maybe_node, (list, tuple)):
            results = []
            for inner_node in maybe_node:
                results.append(_recursive_maybe_replace_node_with_obs(
                    inner_node, target_dtype, node_name_to_target_dtype,
                    qconfig_map, model, modules, graph))
            if isinstance(maybe_node, list):
                return results
            else:
                return tuple(results)
        elif isinstance(maybe_node, dict):
            results_dict = {}
            for k, inner_v in maybe_node.items():
                results_dict[k] = _recursive_maybe_replace_node_with_obs(
                    inner_v, target_dtype, node_name_to_target_dtype,
                    qconfig_map, model, modules, graph)
            return results_dict
        else:
            return results

    new_args = []
    for old_arg in graph_output_node.args:
        new_args.append(
            _recursive_maybe_replace_node_with_obs(
                old_arg, output_target_dtype, node_name_to_target_dtype,
                qconfig_map, model, modules, graph))

    graph_output_node.args = tuple(new_args)  # type: ignore[assignment]


def maybe_propagate_dtype_for_node(
    node: Node,
    target_dtype: torch.dtype,
    node_name_to_target_dtype: Dict[str, Dict[str, Optional[torch.dtype]]],
    matches: Dict[str, MatchResult],
) -> None:
    """
    Assigns `target_dtype` to `node`. If `node` is a general tensor shape op
    (see GeneralTensorShapeOpQuantizeHandler in quantization_patterns.py for more details)
    also call this function recursively on
    the first argument, to propagate the dtype to the caller.
    """
    node_name_to_target_dtype[node.name]["input_activation_dtype"] = target_dtype
    node_name_to_target_dtype[node.name]["output_activation_dtype"] = target_dtype
    # if this is a copy node, propagate to first arg
    root_node, matched_nodes, pattern, qhandler, qconfig = matches.get(
        node.name, (None, None, None, None, None))
    if qhandler is not None and qhandler.is_general_tensor_shape_op():
        prev_node = node.args[0]
        if isinstance(prev_node, Node):
            maybe_propagate_dtype_for_node(
                prev_node, target_dtype, node_name_to_target_dtype, matches)

def propagate_dtypes_for_known_nodes(
    graph: Graph,
    node_name_to_target_dtype: Dict[str, Dict[str, Optional[torch.dtype]]],
    matches: Dict[str, MatchResult],
) -> None:
    """
    Currently we assume that inputs to the graph are either `torch.float` or
    `torch.quint8`, which is not always correct. For ops such as
    `x.masked_fill(mask, value)`, we know that the dtype of  `mask` is a
    `BoolTensor`. Propagate this information throughout the graph.

    Note: not all dtypes in the graph will be correct after this pass, but a
    higher percentage of them will be correct. Hopefully in the future we can
    replace this with a better way to reason about dtypes of tensors.
    """
    for node in graph.nodes:
        bool_arg_idxs = node_bool_tensor_arg_indexes(node)
        for bool_arg_idx in bool_arg_idxs:
            cur_node = node.args[bool_arg_idx]
            maybe_propagate_dtype_for_node(
                cur_node, torch.bool, node_name_to_target_dtype, matches)

def maybe_make_input_output_share_observers(
    node: Node,
    model: torch.nn.Module,
    modules: Dict[str, torch.nn.Module],
) -> bool:
    """
    Ensures that we share an observer
    for all input arguments as well as the output argument. In detail, given
    a graph of

      x0 -> obs0 -> op -> x2
                  /
      x1 -> obs1 /

    where node obs0 points to observer instance observer0,
    obs1 points to observer1 and obs2 points to observer2, we make nodes obs1
    and ob2 point to observer0.
    Returns: whether the operation succeeded or not
    """
    first_arg = None
    # find the first non-Tensor arg
    for i in range(len(node.args)):
        if isinstance(node.args[i], (Node, list, tuple)):
            first_arg = node.args[i]
            break

    # if there is no non-Tensor arg, return directly
    if first_arg is None:
        return False

    if isinstance(first_arg, (list, tuple)):
        first_arg_arg = first_arg[0]
    elif isinstance(first_arg, Node):
        first_arg_arg = first_arg
    else:
        return False

    # if we have a graph such as
    #   observed_node -> non_observed_node -> cat
    # we need to navigate up to the first observer
    iteration_guard = 0
    while not is_activation_post_process_node(first_arg_arg, modules):
        if not isinstance(first_arg_arg, Node):
            return False
        # did not find an activation_post_process for the op
        if first_arg_arg.op == "placeholder":
            return False
        # trace back the args until we found the first Tensor/Node
        trace_back_node = None
        for i in range(len(first_arg_arg.args)):
            trace_back_node = first_arg_arg.args[i]
            if isinstance(trace_back_node, Node):
                break
        if trace_back_node is None:
            return False
        first_arg_arg = trace_back_node

        iteration_guard += 1
        if iteration_guard > 10000:
            raise AssertionError('Unable to find observer of previous node')

    assert isinstance(first_arg_arg, Node)
    target_to_use = first_arg_arg.target
    assert isinstance(target_to_use, str)
    obs_mod_to_use = modules[target_to_use]

    if isinstance(first_arg, (list, tuple)):
        # set all other input observer nodes to use that module
        for input_idx, input_arg in enumerate(first_arg):
            if input_idx == 0:
                continue
            iteration_guard = 0
            while not is_activation_post_process_node(input_arg, modules):
                input_arg = input_arg.args[0]
                iteration_guard += 1
                if iteration_guard > 10000:
                    raise AssertionError('Unable to find observer of previous node')

            parent_name, name = _parent_name(input_arg.target)
            setattr(modules[parent_name], name, obs_mod_to_use)

    # set the output observer node to use that module
    for output_obs_node, _ in node.users.items():
        assert is_activation_post_process_node(output_obs_node, modules)
        parent_name, name = _parent_name(output_obs_node.target)
        setattr(modules[parent_name], name, obs_mod_to_use)

    # TODO(future PR): delete the orphaned observer modules
    return True

def remove_output_observer(
        node: Node,
        model: torch.nn.Module,
        modules: Dict[str, torch.nn.Module]):
    items = list(node.users.items())
    for output_obs_node, _ in items:
        assert is_activation_post_process_node(output_obs_node, modules)
        output_obs_node.replace_all_uses_with(node)
        model.graph.erase_node(output_obs_node)  # type: ignore[union-attr, operator]

def swap_custom_module_to_observed(
        node: Node,
        qconfig: QConfigAny,
        modules: Dict[str, torch.nn.Module],
        prepare_custom_config_dict: Dict[str, Any]):
    custom_module = modules[node.target]  # type: ignore[index]
    custom_module_class_mapping = prepare_custom_config_dict.get(
        "float_to_observed_custom_module_class", {})
    observed_custom_module_class = \
        get_swapped_custom_module_class(
            custom_module, custom_module_class_mapping, qconfig)
    observed_custom_module = \
        observed_custom_module_class.from_float(custom_module)
    parent_name, name = _parent_name(node.target)
    setattr(modules[parent_name], name, observed_custom_module)

def insert_observers_for_model(
    model: GraphModule,
    modules: Dict[str, torch.nn.Module],
    matches: Dict[str, MatchResult],
    qconfig_map: Dict[str, QConfigAny],
    graph: Graph,
    prepare_custom_config_dict: Dict[str, Any],
    equalization_config_map: Dict[str, Any],
    input_quantized_idxs: List[int],
    output_quantized_idxs: List[int],
    backend_config_dict: Optional[Dict[str, Any]],
    observed_node_names: Set[str],
    is_qat: bool,
) -> Optional[Node]:
    """
    Inserts observers, using the following high level algorithm:

    For each node in the graph:
      1. determine the target dtype of this node in the quantized graph, and save
           it for future steps
      2. determine the target dtype or all args and kwargs of this node
      3. if any arg or kwarg's target dtype does not match the current node's
           dtype, insert an observer
      4. if the current node needs an output observer, insert it

    For example:

    - starting graph:
        x0 -> linear -> x1

    - observed graph after processing x0:
        x0(fp32)

    - observed graph after processing linear:
        x0(fp32) -> x0_obs0(int8) -> linear(int8) -> linear_obs0(int8)

    - observed graph after processing x1:
        x0(fp32) -> x0_obs0(int8) -> linear(int8) -> linear_obs0(int8) -> x1

    After a node is processed, the naive observer placement is guaranteed to be
    complete for that node and all of its predecessors. There can be future
    passes which optimize the graph by deduplicating observers, etc.
    """

    # name of Node in original FX Graph to the target dtype information
    # that's derived from qconfig for the Node, for example, if we have
    # a conv2d node that has a qconfig
    # {
    #   # information for input and bias node omitted
    #   # for getattr node
    #   # weight = getattr(self, 'weight')
    #   'weight': {
    #      'output_activation_dtype': torch.float,
    #   }
    #   # for conv2d node
    #   # conv2d = call_function[target=torch.nn.functional.conv2d](
    #   #            args=(input, weight, bias))
    #   'conv2d': {
    #       'input_activation_dtype': torch.quint8,
    #       'weight_dtype': torch.qint8,
    #       'bias_dtype': torch.float,
    #       'output_activation_dtype': torch.quint8,
    #     }
    #   }
    #
    # TODO: rename this to node_name_to_target_dtype_info
    node_name_to_target_dtype: Dict[str, Dict[str, Optional[torch.dtype]]] = defaultdict(dict)
    cache_for_no_tensor_check: Dict[Node, bool] = dict()

    inputs_seen_counter = 0
    outputs_seen_counter = 0
    results_node = None

    # first, populate the dtype map based only on qconfig and qhandler
    # this assumes:
    # graph inputs are fp32 by default, and int8 where overriden
    # other nodes output dtype is specified by the qconfig
    modules = dict(model.named_modules(remove_duplicate=False))
    for node in model.graph.nodes:
        root_node, matched_nodes, pattern, qhandler, qconfig = matches.get(
            node.name, (None, None, None, None, None))
        node_name_to_target_dtype[node.name] = get_target_activation_dtype_for_node(
            node, qconfig, inputs_seen_counter, outputs_seen_counter,
            input_quantized_idxs, output_quantized_idxs, qhandler,
            modules, cache_for_no_tensor_check)

    # Second, for nodes with known input dtypes, propagate them throughout the
    # graph. For example, if there is a call such as
    #   x1 = x0.masked_fill(mask, 1)
    # we propagate the type of mask to be torch.bool
    propagate_dtypes_for_known_nodes(
        model.graph, node_name_to_target_dtype, matches)

    # After this point, the current node and all of its arguments
    # have a dtype assigned. Now, we insert observers for inputs
    # of this node (if needed for this node), and the output of this node
    # (if needed for this node).

    # Since we are mutating the graph as we go, we iterate over the original
    # nodes before observer insertion, instead of model.graph.nodes.
    nodes_before_observation = list(model.graph.nodes)

    for node in nodes_before_observation:

        if node.op == 'placeholder':
            # if a graph input is in fp32, it does not need observation
            # if a graph input is in int8, we assume the observation happens
            #   outside of the graph, and no additional observation is needed
            pass

        elif node.op in ('call_module', 'call_method', 'call_function', 'output'):
            # check for matches
            root_node, matched_nodes, pattern, qhandler, qconfig = matches.get(
                node.name, (None, None, None, None, None))
            equalization_qconfig = equalization_config_map.get(node.name, None)

            this_node_dtype = node_name_to_target_dtype[node.name]
            output_not_a_tensor = this_node_dtype is None
            # TODO(future PR): consider stopping matching getitem
            is_getitem = node.op == 'call_function' and \
                node.target == operator.getitem

            skip_inserting_observers = (
                (qconfig is None) or
                output_not_a_tensor or
                is_getitem
            ) and (
                not node.op == 'output'
            )

            is_supported_by_backend = is_pattern_dtype_config_supported_by_backend(
                pattern, matched_nodes, node_name_to_target_dtype, backend_config_dict)

            if not skip_inserting_observers and is_supported_by_backend:
                modules = dict(model.named_modules(remove_duplicate=False))
                if node.op != 'output':
                    assert matched_nodes is not None
                    # add matched nodes to the observed node name set
                    for n in matched_nodes:
                        observed_node_names.add(n.name)

                    # This is currently only used for equalization.
                    # Checks if the current node is in a branch in which the two
                    # first layers are both being quantized.
                    #
                    # ex.       conv2
                    #         /
                    #      x -> conv1
                    #
                    # If this is the case, we will not apply equalization to the
                    # initial two layers.
                    is_quantized_branch = False
                    if (
                        len(node.args) > 0 and
                        isinstance(node.args[0], Node) and
                        len(node.args[0].users) > 1
                    ):
                        for user in node.args[0].users:
                            # Checks if there exists another user being quantized
                            is_user_quantized = (
                                qconfig_map.get(user.name, None) is not None or
                                (user.op == 'call_module' and isinstance(modules[str(user.target)], ObserverBase))
                            )
                            if user != node and is_user_quantized:
                                is_quantized_branch = True

                    # this modifies node inplace
                    maybe_insert_input_observers_for_node(
                        node, qconfig, model, modules, graph,
                        node_name_to_target_dtype,
                        qhandler, prepare_custom_config_dict)

                    # Insert equalization input observers if needed
                    maybe_insert_input_equalization_observers_for_node(
                        node, equalization_qconfig, model, modules, graph,
                        node_name_to_target_dtype, is_quantized_branch)

                    is_last_node_of_pattern = root_node is node
                    is_general_tensor_value_op = \
                        (qhandler is not None and qhandler.is_general_tensor_value_op())

                    is_general_tensor_shape_op = \
                        (qhandler is not None and qhandler.is_general_tensor_shape_op())

                    is_reuse_input_qconfig_ = is_reuse_input_qconfig(qconfig)

                    if is_last_node_of_pattern:
                        # this returns the new observer node if it was needed
                        maybe_output_obs_node = maybe_insert_output_observer_for_node(
                            node, model, modules, graph, matches,
                            node_name_to_target_dtype, pattern, qhandler, is_qat)
                        if maybe_output_obs_node is not None:
                            # Update users of original node to use the output observer
                            # instead. For example, change
                            #
                            #           next_node
                            #          /
                            #   cur_node -> obs
                            #
                            # to
                            #
                            #                 next_node
                            #                 /
                            #   cur_node -> obs
                            #
                            # We need to save orig users before updating uses because
                            # the list of users will change as we update uses
                            orig_users = list(node.users.keys())
                            for user_node in orig_users:
                                if user_node is maybe_output_obs_node:
                                    continue
                                user_node.replace_input_with(node, maybe_output_obs_node)

                            # for general tensor value ops, we modify the graph
                            # to make all inputs and outputs use the first input's
                            # observer
                            if is_general_tensor_value_op or is_general_tensor_shape_op or is_reuse_input_qconfig_:
                                if not maybe_make_input_output_share_observers(node, model, modules):
                                    remove_output_observer(node, model, modules)

                            if isinstance(qhandler, CustomModuleQuantizeHandler):
                                swap_custom_module_to_observed(node, qconfig, modules, prepare_custom_config_dict)

                else:  # output
                    maybe_insert_observers_before_graph_output(
                        node, output_quantized_idxs,
                        node_name_to_target_dtype, qconfig_map,
                        model, modules, graph)

        #
        # After this point, the current node has input and output observers
        # that it needs for itself inserted.
        #

        # increment the counters, so future inputs and outputs are assigned
        # correct dtypes
        if node.op == 'placeholder':
            inputs_seen_counter += 1
        elif node.op == 'output':
            outputs_seen_counter += 1
            results_node = node

    return results_node

def run_prepare_fx_on_standalone_modules(
    model: torch.nn.Module,
    modules: Dict[str, torch.nn.Module],
    matches: Any,
    prepare_custom_config_dict: Dict[str, Any],
) -> None:
    """
    Runs prepare_fx on each standalone module. Note: this does
    not modify the graph, it just replaces the unobserved modules with
    their observed versions.
    """
    for (
        node_name,
        (root_node, matched_nodes, pattern, qhandler, qconfig),
    ) in matches.items():
        if qhandler is None:
            continue
        elif not isinstance(qhandler, StandaloneModuleQuantizeHandler):
            continue

        sm_qconfig_dict, sm_prepare_config_dict, sm_backend_config_dict = \
            prepare_get_standalone_module_configs(
                root_node, modules, prepare_custom_config_dict, qconfig)

        standalone_module = modules[root_node.target]
        prepare = \
            torch.ao.quantization.quantize_fx._prepare_standalone_module_fx  # type: ignore[attr-defined]
        observed_standalone_module = \
            prepare(standalone_module, sm_qconfig_dict, sm_prepare_config_dict, sm_backend_config_dict)
        preserved_attributes = \
            set(sm_prepare_config_dict.get("preserved_attributes", []))
        observed_standalone_module = ObservedStandaloneGraphModule(
            observed_standalone_module, observed_standalone_module.graph,
            preserved_attributes)
        parent_name, name = _parent_name(root_node.target)
        setattr(modules[parent_name], name,
                observed_standalone_module)
        modules[root_node.target] = observed_standalone_module

def save_state(
    observed: GraphModule,
    qconfig_map: Dict[str, QConfigAny],
    node_name_to_scope: Dict[str, Tuple[str, type]],
    patterns: Dict[Pattern, QuantizeHandler],
    prepare_custom_config_dict: Dict[str, Any],
    equalization_qconfig_map: Dict[str, Any],
    qconfig_dict: Dict[str, Dict[Any, Any]],
    is_qat: bool,
    observed_node_names: Set[str],
) -> None:
    observed._patterns = patterns  # type: ignore[assignment]
    observed._qconfig_map = qconfig_map  # type: ignore[assignment]
    observed._prepare_custom_config_dict = \
        prepare_custom_config_dict  # type: ignore[assignment]
    observed._node_name_to_scope = node_name_to_scope  # type: ignore[assignment]
    observed._equalization_qconfig_map = equalization_qconfig_map  # type: ignore[assignment]
    observed._qconfig_dict = qconfig_dict  # type: ignore[assignment]
    observed._is_qat = is_qat  # type: ignore[assignment]
    observed._observed_node_names = observed_node_names  # type: ignore[assignment]

def prepare(
        model: GraphModule,
        qconfig_dict: Any,
        node_name_to_scope: Dict[str, Tuple[str, type]],
        prepare_custom_config_dict: Optional[Dict[str, Any]] = None,
        equalization_qconfig_dict: Optional[Dict[str, Any]] = None,
        backend_config_dict: Optional[Dict[str, Any]] = None,
        is_standalone_module: bool = False,
        is_qat: bool = False) -> ObservedGraphModule:
    """ standalone_module means it a submodule that is not inlined in
    parent module, and will be quantized separately as one unit.

    How the standalone module is observed is specified by `input_quantized_idxs` and
    `output_quantized_idxs` in the prepare_custom_config for the standalone module
    Args:
        node_name_to_scope: mapping from node name to the scope of the module which contains the node.
        The scope is a tuple of fully qualified path of the module and the type of the module
    Returns:
        model(GraphModule): prepared standalone module
        attributes:
            _standalone_module_input_quantized_idxs(List[Int]): a list of
                indexes for the graph input that is expected to be quantized,
                same as input_quantized_idxs configuration provided
                for the standalone module
            _standalone_module_output_quantized_idxs(List[Int]): a list of
                indexs for the graph output that is quantized
                same as input_quantized_idxs configuration provided
                for the standalone module
    """
    if prepare_custom_config_dict is None:
        prepare_custom_config_dict = {}
    if equalization_qconfig_dict is None:
        equalization_qconfig_dict = {}

    additional_quant_patterns = \
        prepare_custom_config_dict.get("additional_quant_pattern", {})
    # mapping from a tuple of nodes in reverse order to uninitialized
    #   QuantizeHandler subclass. For example,
    # {
    #   # match a single node
    #   (<class 'torch.nn.modules.conv.Conv3d'>:
    #     <class 'torch.ao.quantization.fx.quantize.ConvRelu'>),
    #   # match multiple nodes in reverse order
    #   ((<function relu at 0x7f766a7360d0>, <built-in function add>):
    #     <class 'torch.ao.quantization.fx.quantize.Add'>),
    # }
    patterns: Dict[Pattern, QuantizeHandler] = {}
    if backend_config_dict is None:
        quant_patterns = get_default_quant_patterns()
        patterns = get_combined_dict(
            quant_patterns, additional_quant_patterns)
    else:
        patterns = get_pattern_to_quantize_handlers(backend_config_dict)

        # TODO: make WEIGHT_INDEX_DICT and BIAS_INDEX_DICT an argument to the functions that needs them
        # TODO: refactor this part to return WEIGHT_INDEX_DICT and BIAS_INDEX_DICT
        pattern_to_input_type_to_index = get_pattern_to_input_type_to_index(backend_config_dict)
        for pattern, input_type_to_index in pattern_to_input_type_to_index.items():
            for input_type, index in input_type_to_index.items():
                index_dicts = {
                    "weight": WEIGHT_INDEX_DICT,
                    "bias": BIAS_INDEX_DICT,
                    "input": {}  # not used right now
                }
                assert input_type in index_dicts.keys(), \
                    f"input type must be one of {index_dicts.keys()} but got: {input_type}"
                index_dict = index_dicts[input_type]
                if pattern in index_dict:  # type: ignore[operator]
                    index_dict[pattern].append(index)  # type: ignore[index]
                else:
                    index_dict[pattern] = [index]  # type: ignore[index]

    convert_dict_to_ordered_dict(qconfig_dict)
    convert_dict_to_ordered_dict(equalization_qconfig_dict)
    flattened_qconfig_dict = get_flattened_qconfig_dict(qconfig_dict)
    # TODO: support regex as well
    propagate_qconfig_(model, flattened_qconfig_dict)

    if is_qat:
        additional_qat_module_mapping = prepare_custom_config_dict.get(
            "additional_qat_module_mapping", {})
        qat_swap_modules(model, additional_qat_module_mapping)
        qconfig_dict = update_qconfig_for_qat(qconfig_dict, additional_qat_module_mapping)

    qconfig_dict = update_qconfig_for_fusion(model, qconfig_dict)
    equalization_qconfig_dict = update_qconfig_for_fusion(model, equalization_qconfig_dict)

    # mapping from fully qualified module name to module instance
    # for example,
    # {
    #   '': Model(...),
    #   'linear': Linear(...),
    #   'linear.weight_fake_quant': PerChannelMinMaxObserver(...),
    # }
    modules = dict(model.named_modules())

    # fill qconfig_map, a map from node name to qconfig, used in find_matches
    equalization_qconfig_map = generate_qconfig_map(model, modules, model.graph, equalization_qconfig_dict, node_name_to_scope)
    qconfig_map = generate_qconfig_map(model, modules, model.graph, qconfig_dict, node_name_to_scope)

    # match the patterns that will get quantized
    standalone_module_name_configs = prepare_custom_config_dict.get(
        "standalone_module_name", [])
    standalone_module_class_configs = prepare_custom_config_dict.get(
        "standalone_module_class", [])

    standalone_module_names = [config[0] for config in standalone_module_name_configs]
    standalone_module_classes = [config[0] for config in standalone_module_class_configs]
    custom_module_classes = get_custom_module_class_keys(
        prepare_custom_config_dict, "float_to_observed_custom_module_class")
    matches = find_matches(
        model.graph, modules, patterns, qconfig_map, standalone_module_names,
        standalone_module_classes, custom_module_classes)

    input_quantized_idxs: List[int] = prepare_custom_config_dict.get(
        "input_quantized_idxs", [])
    output_quantized_idxs: List[int] = prepare_custom_config_dict.get(
        "output_quantized_idxs", [])

    run_prepare_fx_on_standalone_modules(
        model, modules, matches, prepare_custom_config_dict)

    # record names for the set of observed node, so that in convert step
    # we know whether we need to convert a floating point module to reference
    # quantized module or not
    observed_node_names: Set[str] = set()

    result_node = insert_observers_for_model(
        model, modules, matches, qconfig_map,
        model.graph, prepare_custom_config_dict,
        equalization_qconfig_map,
        input_quantized_idxs,
        output_quantized_idxs,
        backend_config_dict,
        observed_node_names,
        is_qat)

    save_state(model, qconfig_map, node_name_to_scope, patterns,
               prepare_custom_config_dict, equalization_qconfig_map, qconfig_dict, is_qat, observed_node_names)

    preserved_attributes = set(prepare_custom_config_dict.get("preserved_attributes", []))
    model = ObservedGraphModule(model, model.graph, preserved_attributes)
    if is_standalone_module:
        assert result_node is not None
        assert isinstance(result_node.args[0], Node), \
            "standalone module only supports returning simple value currently"\
            "(not tuple, dict etc.)"
        # these inputs are observed in parent
        # converting List[int] to Tensor since module attribute is
        # Union[Tensor, Module]
        model._standalone_module_input_quantized_idxs = \
            torch.tensor(input_quantized_idxs)
        model._standalone_module_output_quantized_idxs = torch.tensor(output_quantized_idxs)
    return model<|MERGE_RESOLUTION|>--- conflicted
+++ resolved
@@ -16,18 +16,16 @@
 from ..observer import (
     ObserverBase,
 )
-from ..qconfig import QConfigAny
-from ..qconfig import is_reuse_input_qconfig
+from ..qconfig import QConfigAny, is_reuse_input_qconfig
+from ..qconfig_dict_utils import (
+    get_flattened_qconfig_dict,
+    convert_dict_to_ordered_dict,
+    update_qconfig_for_qat,
+)
 from .qconfig_utils import (
-    convert_dict_to_ordered_dict,
     generate_qconfig_map,
-    get_flattened_qconfig_dict,
     update_qconfig_for_fusion,
-<<<<<<< HEAD
-    update_qconfig_for_qat,
-=======
     get_standalone_module_configs,
->>>>>>> d100d98d
 )
 
 from .quantization_patterns import (
@@ -57,8 +55,8 @@
     find_matches,
 )
 
+from ..utils import _parent_name
 from .utils import (
-    _parent_name,
     get_custom_module_class_keys,
     all_node_args_have_no_tensors,
     assert_and_get_unique_device,
@@ -86,7 +84,7 @@
     activation_is_int8_quantized,
 )
 
-from .backend_config_dict.utils import (
+from .backend_config.utils import (
     get_pattern_to_quantize_handlers,
     get_pattern_to_dtype_configs,
     get_pattern_to_input_type_to_index,
@@ -178,8 +176,10 @@
     pattern_to_dtype_configs = get_pattern_to_dtype_configs(backend_config_dict)
     dtype_configs: List[Dict[str, torch.dtype]] = pattern_to_dtype_configs.get(pattern, [])
 
-    input_node = matched_nodes[0]
-    output_node = matched_nodes[-1]
+    # TODO: this only checks one input and one output, need to generalize to multiple
+    # inputs/output
+    input_node = matched_nodes[-1]
+    output_node = matched_nodes[0]
     for dtype_config in dtype_configs:
         # check if arg dtype are supported
         supported = True
@@ -1331,7 +1331,7 @@
     #   'linear': Linear(...),
     #   'linear.weight_fake_quant': PerChannelMinMaxObserver(...),
     # }
-    modules = dict(model.named_modules())
+    modules = dict(model.named_modules(remove_duplicate=False))
 
     # fill qconfig_map, a map from node name to qconfig, used in find_matches
     equalization_qconfig_map = generate_qconfig_map(model, modules, model.graph, equalization_qconfig_dict, node_name_to_scope)
