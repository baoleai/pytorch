--- conflicted
+++ resolved
@@ -12,17 +12,15 @@
 #undef USE_KINETO
 #endif
 
+#include <ActivityType.h>
+
 #include <torch/csrc/Export.h>
 #include <torch/csrc/profiler/api.h>
 
 #ifdef USE_KINETO
 // Forward declarations so we don't have to include `libkineto.h` in a header.
 namespace libkineto {
-<<<<<<< HEAD
-enum class ActivityType;
-=======
 class GenericTraceActivity;
->>>>>>> f5b460b2
 struct CpuTraceBuffer;
 class ActivityTraceInterface;
 } // namespace libkineto
@@ -64,22 +62,10 @@
 struct activity_t;
 #endif // USE_KINETO
 
-<<<<<<< HEAD
-// Subset of `libkineto::ActivityType` for `addCPUActivity`.
-enum class KinetoActivityType : uint8_t {
-  CPU_OP = 0,
-  CPU_INSTANT_EVENT,
-  USER_ANNOTATION,
-  PYTHON_FUNCTION
-};
-
-using annotation_t = std::vector<std::pair<std::string, std::string>>;
-=======
 void addMetadata(
     activity_t* activity,
     const std::string& key,
     const std::string& value);
->>>>>>> f5b460b2
 
 // Wraps: libkineto::CpuTraceBuffer
 struct TraceWrapper {
@@ -91,7 +77,7 @@
   // The caller is expected to hold a mutex when calling `addCPUActivity`.
   activity_t* addCPUActivity(
       const std::string& name,
-      const KinetoActivityType kineto_type,
+      const libkineto::ActivityType type,
       const DeviceAndResource device_and_resource,
       const uint64_t correlation_id,
       const int64_t start_time,
