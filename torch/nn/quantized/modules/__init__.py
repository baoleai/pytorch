--- conflicted
+++ resolved
@@ -1,4 +1,3 @@
-<<<<<<< HEAD
 r"""Quantized Modules
 
 Note::
@@ -6,7 +5,7 @@
     Please, use `torch.ao.nn.quantized` instead.
 """
 
-from torch.ao.nn.quantized.modules.activation import ReLU6, Hardswish, ELU, LeakyReLU, Sigmoid, Softmax
+from torch.ao.nn.quantized.modules.activation import ReLU6, Hardswish, ELU, LeakyReLU, Sigmoid, Softmax, MultiheadAttention
 from torch.ao.nn.quantized.modules.batchnorm import BatchNorm2d, BatchNorm3d
 from torch.ao.nn.quantized.modules.conv import Conv1d, Conv2d, Conv3d
 from torch.ao.nn.quantized.modules.conv import ConvTranspose1d, ConvTranspose2d, ConvTranspose3d
@@ -15,6 +14,7 @@
 from torch.ao.nn.quantized.modules.functional_modules import FloatFunctional, FXFloatFunctional, QFunctional
 from torch.ao.nn.quantized.modules.linear import Linear
 from torch.ao.nn.quantized.modules.normalization import LayerNorm, GroupNorm, InstanceNorm1d, InstanceNorm2d, InstanceNorm3d
+from torch.ao.nn.quantized.modules.rnn import LSTM
 
 from torch.ao.nn.quantized.modules import MaxPool2d
 from torch.ao.nn.quantized.modules import Quantize, DeQuantize
@@ -31,98 +31,6 @@
 from . import functional_modules
 from . import linear
 from . import normalization
-=======
-import torch
-from torch.nn.modules.pooling import MaxPool2d
-
-from .activation import ReLU6, Hardswish, ELU, LeakyReLU, Sigmoid, Softmax, MultiheadAttention
-from .dropout import Dropout
-from .batchnorm import BatchNorm2d, BatchNorm3d
-from .normalization import LayerNorm, GroupNorm, InstanceNorm1d, \
-    InstanceNorm2d, InstanceNorm3d
-from .conv import Conv1d, Conv2d, Conv3d
-from .conv import ConvTranspose1d, ConvTranspose2d, ConvTranspose3d
-from .linear import Linear
-from .embedding_ops import Embedding, EmbeddingBag
-from .rnn import LSTM
-
-from .functional_modules import FloatFunctional, FXFloatFunctional, QFunctional
-
-
-class Quantize(torch.nn.Module):
-    r"""Quantizes an incoming tensor
-
-    Args:
-     `scale`: scale of the output Quantized Tensor
-     `zero_point`: zero_point of output Quantized Tensor
-     `dtype`: data type of output Quantized Tensor
-     `factory_kwargs`: Dictionary of kwargs used for configuring initialization
-         of internal buffers. Currently, `device` and `dtype` are supported.
-         Example: `factory_kwargs={'device': 'cuda', 'dtype': torch.float64}`
-         will initialize internal buffers as type `torch.float64` on the current CUDA device.
-         Note that `dtype` only applies to floating-point buffers.
-
-    Examples::
-        >>> t = torch.tensor([[1., -1.], [1., -1.]])
-        >>> scale, zero_point, dtype = 1.0, 2, torch.qint8
-        >>> qm = Quantize(scale, zero_point, dtype)
-        >>> qt = qm(t)
-        >>> print(qt)
-        tensor([[ 1., -1.],
-                [ 1., -1.]], size=(2, 2), dtype=torch.qint8, scale=1.0, zero_point=2)
-    """
-
-    scale: torch.Tensor
-    zero_point: torch.Tensor
-
-    def __init__(self, scale, zero_point, dtype, factory_kwargs=None):
-        factory_kwargs = torch.nn.factory_kwargs(factory_kwargs)
-        super(Quantize, self).__init__()
-        self.register_buffer('scale', torch.tensor([scale], **factory_kwargs))
-        self.register_buffer('zero_point',
-                             torch.tensor([zero_point], dtype=torch.long,
-                                          **{k: v for k, v in factory_kwargs.items() if k != 'dtype'}))
-        self.dtype = dtype
-
-    def forward(self, X):
-        return torch.quantize_per_tensor(X, float(self.scale),
-                                         int(self.zero_point), self.dtype)
-
-    @staticmethod
-    def from_float(mod):
-        assert hasattr(mod, 'activation_post_process')
-        scale, zero_point = mod.activation_post_process.calculate_qparams()
-        return Quantize(scale.float().item(), zero_point.long().item(), mod.activation_post_process.dtype)
-
-    def extra_repr(self):
-        return 'scale={}, zero_point={}, dtype={}'.format(self.scale, self.zero_point, self.dtype)
-
-
-class DeQuantize(torch.nn.Module):
-    r"""Dequantizes an incoming tensor
-
-    Examples::
-        >>> input = torch.tensor([[1., -1.], [1., -1.]])
-        >>> scale, zero_point, dtype = 1.0, 2, torch.qint8
-        >>> qm = Quantize(scale, zero_point, dtype)
-        >>> quantized_input = qm(input)
-        >>> dqm = DeQuantize()
-        >>> dequantized = dqm(quantized_input)
-        >>> print(dequantized)
-        tensor([[ 1., -1.],
-                [ 1., -1.]], dtype=torch.float32)
-    """
-
-    def __init__(self):
-        super(DeQuantize, self).__init__()
-
-    def forward(self, Xq):
-        return Xq.dequantize()
-
-    @staticmethod
-    def from_float(mod):
-        return DeQuantize()
->>>>>>> ee0e8361
 
 __all__ = [
     'BatchNorm2d',
