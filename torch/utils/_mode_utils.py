import functools
import torch
from typing import Iterator
from dataclasses import dataclass
from contextlib import contextmanager

# This file has all the logic to dedupe logic between torch dispatch and
# torch function modes
#
# Specifically, it has the helper functions for enable_ and push_X_mode and the
# ModeInfo class, which is extended by each where they are different

# used by both TorchFunctionMode and TorchDispatchMode, this will wrap the init
# function to require an "inner" kwarg
def _wrap_init(f):
    undef = object()

    @functools.wraps(f)
    def wrapped(self, *args, inner=undef, **kwargs):
        if inner is not undef:
            self.inner = inner
        return f(self, *args, **kwargs)
    return wrapped


# in order to dedupe the logic between python mode and torch_function mode, this
# is a container to hold all the differences between the modes. Then functions like
# _enable_mode are able to use this container to call functions or get correctly
# formatted names
@dataclass
class _ModeInfo:
    mode_name: str
    mode_class: type  # the class related to the mode that's allowed to be passed in
    base_mode_class: type  # the base class of mode_class that dispatches to the original function

    def mode_class_name(self):
        return self.mode_class.__name__

    def get_mode(self):
        """gets the current mode for this type of mode"""
        raise NotImplementedError()

    def set_mode(self, mode):
        """
        set mode to for this type of mode. Note that no checks are done on this, it's the unsafe
        version where checks are assumed to have been already done by the helper function
        """
        raise NotImplementedError()


# shared version of enable_torch_function/enable_torch_dispatch_mode in order to deduplicate the code.
# The differences between the modes are captured by `mode_info` and then queried when they're
# needed during the function's invocation
def _enable_mode(mode, mode_info: _ModeInfo, *, replace=None, ignore_preexisting=False) -> Iterator[None]:
    if not (
        mode is None or
        isinstance(mode, mode_info.mode_class) or
        (isinstance(mode, type) and not issubclass(mode, mode_info.mode_class))
    ):
        raise ValueError(f'expected to get {mode_info.mode_class_name()}, Tensor-like class, '
                         f'or None as an argument got {type(mode)} instead')
    old = mode_info.get_mode()
    if old is mode:
        yield
        return
    if old is not None and not ignore_preexisting and old is not replace:
        if isinstance(mode, mode_info.mode_class):
            help_text = f'Use push_{mode_info.mode_name}_mode instead.'
        else:
            help_text = (
                'If you intended to completely override the preexisting mode, '
                'pass ignore_preexisting=True.  This can result in unexpected '
                'behavior; please consider rewriting your mode to be a subclass '
                f'of {mode_info.mode_class_name()} to make it compositional!'
            )
        raise ValueError(
            f'Attempted to enable_{mode_info.mode_name}_mode, but there is already an '
            f'active mode {old}.  {help_text}'
        )
    # NB: we don't require TorchFunctionMode/PythonMode since this is intended to also
    # let you directly pass a Tensor subclass type to "mode-ify" it.
    required_fn = "__" + mode_info.mode_name + "__"
    if not hasattr(mode, required_fn):
        raise ValueError(
            f'The argument passed to enable_{mode_info.mode_name}_mode must implement {required_fn}'
        )
    mode_info.set_mode(mode)
    try:
        yield
    finally:
        mode_info.set_mode(old)


def _restore_mode(mode, mode_info: _ModeInfo):
    if not hasattr(mode, "ancestors"):
        raise RuntimeError(f"{mode} does not have any ancestors. Use the standard version instead of restore")
    old = mode_info.get_mode()
    if old is not None and old not in mode.ancestors:
        raise RuntimeError(f"{mode} is not valid in the current state because the current mode is not its ancestor")
    mode_info.set_mode(mode)
    try:
        yield mode
    finally:
        mode_info.set_mode(old)


# shared version of push_torch_function/push_torch_dispatch_mode in order to deduplicate the code.
# The differences between the modes are captured by `mode_info` and then queried when they're
# needed during the function's invocation
def _push_mode(ctor, mode_info: _ModeInfo) -> Iterator[object]:
    # Helper function for pushing a mode onto the stack
    if isinstance(ctor, mode_info.mode_class):
        raise ValueError(
            f'Expected a {mode_info.mode_class_name()} constructor function, but got an '
            f'instance of {mode_info.mode_class_name()} {ctor}.  Consider using '
            f'enable_{mode_info.mode_name}_mode instead.'
        )
    old = mode_info.get_mode()
    if old is None:
        inner = mode_info.base_mode_class(inner=None)
    else:
        inner = old

    mode = ctor(inner=inner)
    if not isinstance(mode, mode_info.mode_class):
        raise ValueError(
            f'The callable passed to push_{mode_info.mode_name}_mode'
            f'must return a {mode_info.mode_class_name()}'
        )
    if old is not None:
<<<<<<< HEAD
        mode.ancestors = old.ancestors.union({old})
    else:
        mode.ancestors = set()
=======
        mode.ancestors = old.ancestors.union({old})  # type: ignore[attr-defined]
    else:
        mode.ancestors = set()  # type: ignore[attr-defined]
>>>>>>> 121bb12f
    mode_info.set_mode(mode)
    try:
        yield mode
    finally:
        mode_info.set_mode(old)


# To help with non-lexical scoping, it will error if all the modes are from different scopes or haven't been used
def find_outermost_mode(modes):
    outermost = None
    for mode in modes:
        if mode is not None:
            if not hasattr(mode, "ancestors"):
                raise RuntimeError(f"{mode}, doesn't have ancestors set so the ordering with other modes is unclear")
            if outermost is None:
                outermost = mode
            elif mode not in outermost.ancestors and outermost not in mode.ancestors:
                raise RuntimeError(f"modes {mode} and {outermost} are not compatible because they "
                                   "don't come from the same scope")
            elif outermost in mode.ancestors:
                outermost = mode
    return outermost


# returns if all are the same mode
def all_same_mode(modes):
    return all(tuple(mode == modes[0] for mode in modes))

# returns if all modes are from the current scope, ``cur_mode``
def all_same_mode_scope(modes, cur_mode):
    if not hasattr(cur_mode, "ancestors"):
        return False
    return all(tuple(mode == cur_mode or mode in cur_mode.ancestors for mode in modes))

@contextmanager
def no_dispatch():
    guard = torch._C._DisableTorchDispatch()  # type: ignore[attr-defined]
    try:
        yield
    finally:
        del guard<|MERGE_RESOLUTION|>--- conflicted
+++ resolved
@@ -128,15 +128,9 @@
             f'must return a {mode_info.mode_class_name()}'
         )
     if old is not None:
-<<<<<<< HEAD
-        mode.ancestors = old.ancestors.union({old})
-    else:
-        mode.ancestors = set()
-=======
         mode.ancestors = old.ancestors.union({old})  # type: ignore[attr-defined]
     else:
         mode.ancestors = set()  # type: ignore[attr-defined]
->>>>>>> 121bb12f
     mode_info.set_mode(mode)
     try:
         yield mode
