--- conflicted
+++ resolved
@@ -1,28 +1,21 @@
 import torch
 import operator
-from typing import Callable, Dict
+from typing import Callable, Dict, Iterable
 
 from torch.fx._symbolic_trace import _assert_is_none
 from torch.fx.experimental.migrate_gradual_types.constraint import ApplyBroadcasting, CalcProduct, \
-<<<<<<< HEAD
-    Disj, TGreatestUpperBound, CalcMaxPool, CalcConv, Conj, BinConstraintT, CanReshape, BinConstraintD, GetItem
-from torch.fx.experimental.migrate_gradual_types.operation import op_eq, op_matching, op_consistency, op_leq, op_precision
-=======
     Disj, TGreatestUpperBound, CalcMaxPool, CalcConv, Conj, BinConstraintT, CanReshape, BinConstraintD, GetItem, T, F, \
     TVar, DVar, GetItemTensor, IndexSelect, Transpose
 from torch.fx.experimental.migrate_gradual_types.operation import \
     op_eq, op_matching, op_consistency, op_leq, op_precision, op_gt, op_div, op_sub, op_neq, op_lt, op_add, op_mul
->>>>>>> f5b460b2
 from torch.fx.node import Target, Node
-from torch.fx.experimental.migrate_gradual_types.util import gen_tensor_dims, gen_nat_constraints, gen_dvar, gen_tvar
+from torch.fx.experimental.migrate_gradual_types.util import gen_tensor_dims, gen_nat_constraints, gen_dvar, gen_tvar, \
+    gen_bvar
 
 from torch.fx.tensor_type import Dyn, TensorType
 from torch.nn.modules.conv import Conv2d
 from torch.nn.modules.batchnorm import BatchNorm2d
-<<<<<<< HEAD
-=======
-
->>>>>>> f5b460b2
+
 _INFERENCE_RULES: Dict[Target, Callable] = {}
 
 MAX_TENSOR_RANK = 4
@@ -46,28 +39,39 @@
     return Conj([c1, c2, *nat_constraints]), counter
 
 
-# TODO
-@register_inference_rule("long")
-def long_inference_rule(n: Node, symbols, constraints, counter):
-    """
-    """
-    raise NotImplementedError('Not yet implemented')
-
-# TODO
-@register_inference_rule("type_as")
-def type_as_inference_rule(n: Node, symbols, constraints, counter):
-    """
-    """
-    raise NotImplementedError('Not yet implemented')
-
-<<<<<<< HEAD
-# TODO
-@register_inference_rule("int")
-def int_inference_rule(n: Node, symbols, constraints, counter):
-    """
-    """
-    raise NotImplementedError('Not yet implemented')
-=======
+@register_inference_rule(getattr)
+def get_attr_inference_rule(n: Node, symbols, constraints, counter):
+    """
+    If the attribute is "device" then the tensor shape is preserved
+    """
+    assert isinstance(n.args[0], Node)
+    assert isinstance(n.args[1], str)
+    output, counter = gen_tvar(counter)
+    symbols[n] = output
+
+    input = symbols[n.args[0]]
+    attr = n.args[1]
+
+    if attr == 'device':
+        return [BinConstraintT(input, output, op_eq)], counter
+    else:
+        raise NotImplementedError('Not yet implemented')
+
+
+@register_inference_rule("index_select")
+def index_select_inference_rule(n: Node, symbols, constraints, counter):
+    """
+    We constrain the second argument to a vector or Dyn.
+    The output replaces the input with the shape of the vector
+    at the position given by the index (first argument)
+    """
+    # print(n.args)
+    assert isinstance(n.args[0], Node)
+    assert isinstance(n.args[1], int)
+    assert isinstance(n.args[2], Node)
+
+
+
     index_select, counter = gen_tvar(counter)
     symbols[n] = index_select
 
@@ -81,35 +85,50 @@
                                 for i in range(MAX_TENSOR_RANK)])])
     c3 = Conj([is_dyn, Disj([IndexSelect(i + 1, symbols[n.args[0]], Dyn, n.args[1], index_select)
                              for i in range(MAX_TENSOR_RANK)])])
->>>>>>> f5b460b2
-
-# TODO
-@register_inference_rule("ne")
-def ne_inference_rule(n: Node, symbols, constraints, counter):
-    """
-    """
-    raise NotImplementedError('Not yet implemented')
-
-# TODO
-@register_inference_rule(getattr)
-def get_attr_inference_rule(n: Node, symbols, constraints, counter):
-    """
-    """
-    raise NotImplementedError('Not yet implemented')
-
-# TODO:
+
+    return [Disj([c2, c3])], counter
+
+
 @register_inference_rule("expand")
 def expand_inference_rule(n: Node, symbols, constraints, counter):
     """
-    """
-    raise NotImplementedError('Not yet implemented')
-
-
-# TODO:
+    We generate the exact constraints as we do for tensor additions but we constraint
+    the rank of this expression to be equal to len(n.args[1:]) so that only
+    those cases get considered for the output
+    """
+    assert isinstance(n.args[0], Node)
+
+    # define the output for expand
+    expand, counter = gen_tvar(counter)
+    symbols[n] = expand
+
+    # since we do not have two nodes here, we will construct an argument variable
+    e1 = symbols[n.args[0]]
+    e2, counter = gen_tvar(counter)
+
+    e2_nat_constraints = []
+    for arg in n.args[1:]:
+        assert isinstance(arg, Node) or isinstance(arg, int)
+        if isinstance(arg, Node):
+            assert isinstance(symbols[arg], DVar)
+            e2_nat_constraints.append(BinConstraintD(0, symbols[arg], op_leq))
+
+    e2_constraint = BinConstraintT(e2, TensorType([arg if isinstance(arg, int) else symbols[arg] for arg in n.args[1:]]), op_eq)
+
+
+    constraints, counter = gen_broadcasting_constraints(e1, e2, symbols, counter, expand)
+
+    # constraint the output size
+    dims, counter = gen_tensor_dims(len(n.args[1:]), counter)
+    nat_constraints = gen_nat_constraints(dims)
+    c = [BinConstraintT(expand, TensorType(dims), op_eq), *nat_constraints, e2_constraint, *e2_nat_constraints]
+    constraints += c
+
+    return constraints, counter
+
+@register_inference_rule(torch.nn.functional.dropout)
+@register_inference_rule("detach")
 @register_inference_rule("to")
-<<<<<<< HEAD
-def to_inference_rule(n: Node, symbols, constraints, counter):
-=======
 @register_inference_rule("int")
 @register_inference_rule("long")
 def equality_inference_rule(n: Node, symbols, constraints, counter):
@@ -150,18 +169,47 @@
 
 @register_inference_rule("type_as")
 def type_inference_rule(n: Node, symbols, constraints, counter):
->>>>>>> f5b460b2
-    """
-    """
-    raise NotImplementedError('Not yet implemented')
-
-
-# TODO:
+    """
+    We generate the constraint: input = output
+    """
+    assert isinstance(n.args[0], Node)
+    assert isinstance(n.args[1], Node)
+
+    output, counter = gen_tvar(counter)
+    symbols[n] = output
+
+    from_arg = symbols[n.args[0]]
+    to_arg = symbols[n.args[1]]
+
+    assert isinstance(from_arg, TVar)
+    assert isinstance(to_arg, TVar)
+
+    return [BinConstraintT(from_arg, to_arg, op_consistency),
+            BinConstraintT(output, to_arg, op_eq)], counter
+
 @register_inference_rule("masked_fill_")
 def masked_fill_inference_rule(n: Node, symbols, constraints, counter):
     """
-    """
-    raise NotImplementedError('Not yet implemented')
+    Similar to addition. For now we implemenent the constraints when
+    the argument is a boolean tensor. There is also a case for when
+    it is a condition. We will leave this out for now.
+    """
+
+    assert isinstance(n.args[0], Node)
+    assert isinstance(n.args[1], Node)
+
+    # We will retrieve the type variables from the symbol table
+    # and confirm they are tensor variables
+
+    e1 = symbols[n.args[0]]
+    e2 = symbols[n.args[1]]
+
+    if isinstance(e1, TVar) and isinstance(e2, TVar):
+        masked_fill_tensor, counter = gen_tvar(counter)
+        symbols[n] = masked_fill_tensor
+        return gen_broadcasting_constraints(e1, e2, symbols, counter, masked_fill_tensor)
+    else:
+        raise NotImplementedError('Not yet implemented')
 
 
 @register_inference_rule(torch.nn.modules.sparse.Embedding)
@@ -196,7 +244,7 @@
     return [Disj([c1, Disj(c2)])], counter
 
 
-# TODO
+
 @register_inference_rule("view")
 def view_inference_rule(n: Node, symbols, constraints, counter):
     """
@@ -209,8 +257,8 @@
     symbols[n] = my_view
 
     src_var = symbols[n.args[0]]
-    t2 = n.args[1:]  # target shape
-    t2_type = TensorType([Dyn if elem == -1 else symbols[elem] for elem in t2])  # type: ignore[union-attr]
+    t2 = [symbols[elem] if isinstance(elem, Node) else elem for elem in n.args[1:]]  # target shape
+    t2_type = TensorType([Dyn if elem == -1 else elem for elem in t2])  # type: ignore[union-attr]
     c1 = BinConstraintT(my_view, t2_type, op_eq)
     c2 = CanReshape(src_var, t2_type)
 
@@ -250,8 +298,6 @@
             output_dyn = BinConstraintD(size_index, Dyn, op_eq)
             c1 = Conj([input_dyn, output_dyn])
 
-            # print(c1)
-
             return [Disj([c1, Conj([Disj(c2), c3])])], counter
 
         else:
@@ -261,13 +307,51 @@
         raise NotImplementedError
 
 
-
-# TODO
+def range_check(i, n):
+    """
+    Checks if an index i is within range of a size n list
+    Args:
+        i: index
+        n: list size
+
+    Returns: Boolean
+    """
+    if i >= 0:
+        return T() if i < n else F()
+    else:
+        return T() if i >= n else F()
+
+
 @register_inference_rule(torch.cumsum)
 def cumsum_inference_rule(n: Node, symbols, constraints, counter):
     """
-    """
-    raise NotImplementedError('Not yet implemented')
+    Input and output shapes should be equal
+    We should verify that the index is valid
+    """
+    assert isinstance(n.args[0], Node)
+    arg_1 = n.args[1] if len(n.args) > 1 else n.kwargs["dim"]
+    assert isinstance(arg_1, int)
+
+    output, counter = gen_tvar(counter)
+    symbols[n] = output
+    input = symbols[n.args[0]]
+
+    input_dyn = BinConstraintT(input, Dyn, op_eq)
+    output_dyn = BinConstraintT(output, Dyn, op_eq)
+    c1 = Conj([input_dyn, output_dyn])
+    c2 = []
+    for i in range(1, MAX_TENSOR_RANK + 1):
+        new_dims, counter = gen_tensor_dims(i, counter)
+
+        nat_constraints = gen_nat_constraints(new_dims)
+
+        c_tensor_i = Conj([BinConstraintT(input, TensorType(new_dims), op_eq),
+                           BinConstraintT(output, TensorType(new_dims), op_eq)] +
+                          [range_check(arg_1, i)] + nat_constraints)
+
+        c2.append(c_tensor_i)
+    dyn_or_tensor = Disj([c1, Disj(c2)])
+    return [dyn_or_tensor], counter
 
 
 @register_inference_rule(_assert_is_none)
@@ -279,69 +363,206 @@
 @register_inference_rule(operator.getitem)
 def getitem_inference_rule(n: Node, symbols, constraints, counter):
     assert isinstance(n.args[0], Node)
-    assert isinstance(n.args[1], int)
-
-    # create and store the new variable
-    get_item_output, counter = gen_dvar(counter)
-    symbols[n] = get_item_output
-
-    # retreive arg variables
-    get_item_arg = symbols[n.args[0]]
-
-    # if the input is dynamic, we accept any index and return
-    # a dynamic dimension as output
-    input_dyn = BinConstraintT(get_item_arg, Dyn, op_eq)
-    output_dyn = BinConstraintD(get_item_output, Dyn, op_eq)
-    c1 = Conj([input_dyn, output_dyn])
-
-    # if the input is a tensor,
-    # generate a getItem constraint which will be expanded based on the
-    # tensor dimension.
-
-    c2 = [GetItem(i + 1, n.args[1], get_item_output, get_item_arg) for i in range(MAX_TENSOR_RANK)]
-
-
-    # since the output is a dimension, we make sure it's a natural number
-    # added as a conjunction to the disjuction of c2
-    c3 = BinConstraintD(0, get_item_output, op_leq)
-
-    return [Disj([c1, Conj([Disj(c2), c3])])], counter
-
-@register_inference_rule(operator.mul)
-def mul_inference_rule(n: Node, symbols, constraints, counter):
-
-    my_mul, counter = gen_tvar(counter)
-    symbols[n] = my_mul
-
-    # since in this case, we have scalar multiplication
-    # the input shape should be the same as the output shape
-    if isinstance(n.args[0], Node) and isinstance(n.args[1], float):
-        # retrieve arg variables
-        e1 = symbols[n.args[0]]
-        return [BinConstraintT(my_mul, e1, op_eq)], counter
+
+    # dimension output case
+    if isinstance(n.args[1], int):
+        # create and store the new dimension variable
+        get_item_output, counter = gen_dvar(counter)
+        symbols[n] = get_item_output
+
+        # retreive arg variables
+        get_item_arg = symbols[n.args[0]]
+        assert isinstance(get_item_arg, TVar)
+
+
+        # if the input is dynamic, we accept any index and return
+        # a dynamic dimension as output
+        input_dyn = BinConstraintT(get_item_arg, Dyn, op_eq)
+        output_dyn = BinConstraintD(get_item_output, Dyn, op_eq)
+        c1 = Conj([input_dyn, output_dyn])
+
+        # if the input is a tensor,
+        # generate a getItem constraint which will be expanded based on the
+        # tensor dimension.
+
+        c2 = [GetItem(i + 1, n.args[1], get_item_output, get_item_arg) for i in range(MAX_TENSOR_RANK)]
+
+
+        # since the output is a dimension, we make sure it's a natural number
+        # added as a conjunction to the disjuction of c2
+        c3 = BinConstraintD(0, get_item_output, op_leq)
+        return [Disj([c1, Conj([Disj(c2), c3])])], counter
+
+    # tensor output case
+    elif isinstance(n.args[1], tuple):
+        # create and store the new tensor variable
+        get_item_output, counter = gen_tvar(counter)
+        symbols[n] = get_item_output
+
+        # retreive arg variables
+        get_item_arg = symbols[n.args[0]]
+        assert isinstance(get_item_arg, TVar)
+
+        input_dyn = BinConstraintT(get_item_arg, Dyn, op_eq)
+        output_dyn = BinConstraintT(get_item_output, Dyn, op_eq)  # type: ignore[assignment]
+        c1 = Conj([input_dyn, output_dyn])
+
+
+        c2 = [GetItemTensor(i + 1, n.args[1], get_item_output, get_item_arg) for i in range(MAX_TENSOR_RANK)]  # type: ignore[misc]
+
+        return [Disj([c1, *c2])], counter
+
     else:
-        raise NotImplementedError('Case not yet implemented')
-
-# TODO
+        raise RuntimeError('Method not yet implemented')
+
+
 @register_inference_rule(operator.gt)
 def gt_inference_rule(n: Node, symbols, constraints, counter):
-    raise NotImplementedError('Not yet implemented')
-
-# TODO
+    assert isinstance(n.args[0], Node) or isinstance(n.args[0], int)
+    assert isinstance(n.args[1], Node) or isinstance(n.args[1], int)
+
+    # We make sure this node will not be used again. We do not
+    # generate a constraint about that node. Only about the operands.
+
+    e1 = symbols[n.args[0]] if isinstance(n.args[0], Node) else n.args[0]
+    e2 = symbols[n.args[1]] if isinstance(n.args[1], Node) else n.args[1]
+
+    if isinstance(n.args[0], Node) and isinstance(n.args[1], Node):
+        if isinstance(e1, TVar) and isinstance(e2, TVar):
+            gt_tensor, counter = gen_tvar(counter)
+            symbols[n] = gt_tensor
+            return gen_broadcasting_constraints(e1, e2, symbols, counter, gt_tensor)
+
+        elif isinstance(e1, DVar) and isinstance(e2, DVar):
+            # This is meant to be used for flow analysis only
+            gt_constraint = BinConstraintD(e1, e2, op_gt)
+
+            my_gt, counter = gen_bvar(counter)
+            equality_constraint = BinConstraintD(my_gt, gt_constraint, op_eq)
+            return [equality_constraint], counter
+
+        else:
+            raise RuntimeError('Sort Mismatch')
+
+    elif isinstance(n.args[0], Node) and not isinstance(n.args[1], Node):
+        if isinstance(e1, DVar):
+            # This is meant to be used for flow analysis only
+            gt_constraint = BinConstraintD(e1, e2, op_gt)
+
+            my_gt, counter = gen_bvar(counter)
+            equality_constraint = BinConstraintD(my_gt, gt_constraint, op_eq)
+            return [equality_constraint], counter
+        else:
+            raise NotImplementedError('Method not yet implemented')
+
+    else:
+        raise NotImplementedError('Method not yet implemented')
+
+
+
 @register_inference_rule(operator.lt)
 def lt_inference_rule(n: Node, symbols, constraints, counter):
-    raise NotImplementedError('Not yet implemented')
-
-# TODO
+    assert isinstance(n.args[0], Node) or isinstance(n.args[0], int)
+    assert isinstance(n.args[1], Node) or isinstance(n.args[1], int)
+
+    # We make sure this node will not be used again. We do not
+    # generate a constraint about that node. Only about the operands.
+
+    e1 = symbols[n.args[0]] if isinstance(n.args[0], Node) else n.args[0]
+    e2 = symbols[n.args[1]] if isinstance(n.args[1], Node) else n.args[1]
+
+    if isinstance(n.args[0], Node) and isinstance(n.args[1], Node):
+        if isinstance(e1, TVar) and isinstance(e2, TVar):
+            lt_tensor, counter = gen_tvar(counter)
+            symbols[n] = lt_tensor
+            return gen_broadcasting_constraints(e1, e2, symbols, counter, lt_tensor)
+
+        elif isinstance(e1, DVar) and isinstance(e2, DVar):
+            # This is meant to be used for flow analysis only
+            lt_constraint = BinConstraintD(e1, e2, op_lt)
+
+            my_lt, counter = gen_bvar(counter)
+            equality_constraint = BinConstraintD(my_lt, lt_constraint, op_eq)
+            return [equality_constraint], counter
+
+        else:
+            raise RuntimeError('Sort Mismatch')
+
+    elif isinstance(n.args[0], Node) and not isinstance(n.args[1], Node):
+        if isinstance(e1, DVar):
+            # This is meant to be used for flow analysis only
+            lt_constraint = BinConstraintD(e1, e2, op_lt)
+
+            my_lt, counter = gen_bvar(counter)
+            equality_constraint = BinConstraintD(my_lt, lt_constraint, op_eq)
+            return [equality_constraint], counter
+        else:
+            raise NotImplementedError('Method not yet implemented')
+
+    else:
+        raise NotImplementedError('Method not yet implemented')
+
+
 @register_inference_rule(torch.full)
 def full_inference_rule(n: Node, symbols, constraints, counter):
-    raise NotImplementedError('Not yet implemented')
-
-# TODO
+    full, counter = gen_tvar(counter)
+    symbols[n] = full
+    res = []
+
+    assert isinstance(n.args[0], Iterable)
+    for arg in n.args[0]:
+        res.append(symbols[arg])
+    c = BinConstraintT(full, TensorType(list(res)), op_eq)  # type: ignore[arg-type]
+    return [c], counter
+
+
+# TODO normalize index
 @register_inference_rule(torch.arange)
 def arange_inference_rule(n: Node, symbols, constraints, counter):
-    raise NotImplementedError('Not yet implemented')
-
+    start = 0
+    step = 1
+
+    if len(n.args) == 1:
+        end = symbols[n.args[0]]
+    else:
+        raise NotImplementedError('Not yet implemented')
+
+    # int((end - start) / step)
+    d1, counter = gen_dvar(counter)
+    size_constraint = BinConstraintD(d1, BinConstraintD(BinConstraintD(end, start, op_sub), step, op_div), op_eq)
+    arange, counter = gen_tvar(counter)
+    symbols[n] = arange
+
+    # either the a parameter is a number or it is Dyn
+    c1 = Disj([BinConstraintD(end, Dyn, op_eq),
+               BinConstraintD(start, Dyn, op_eq),
+               BinConstraintD(step, Dyn, op_eq)])
+    c2 = BinConstraintD(d1, Dyn, op_eq)
+    both_dyn = Conj([c1, c2])
+
+    c11 = Conj([BinConstraintD(end, Dyn, op_neq),
+                BinConstraintD(start, Dyn, op_neq),
+                BinConstraintD(step, Dyn, op_neq)])
+    c22 = BinConstraintD(d1, Dyn, op_neq)
+    both_numbers = Conj([c11, c22, size_constraint])
+
+    return [BinConstraintT(arange, TensorType([d1]), op_eq), Disj([both_dyn, both_numbers])], counter
+
+def gen_broadcasting_constraints(e1, e2, symbols, counter, output_var):
+    # additional vars that don't correspond to expressions
+    e11, counter = gen_tvar(counter)
+    e22, counter = gen_tvar(counter)
+
+    # generate constraints
+    c1 = TGreatestUpperBound(output_var, e11, e22)
+    c2 = ApplyBroadcasting(e11, e22, e1, e2)
+    c3 = BinConstraintT(e11, e22, op_consistency)
+    return [c1, c2, c3], counter
+
+
+@register_inference_rule(operator.mul)
+@register_inference_rule(torch.ne)
+@register_inference_rule("ne")
 @register_inference_rule(torch.add)
 @register_inference_rule(operator.add)
 def broadcasting_inference_rule(n: Node, symbols, constraints, counter):
@@ -353,25 +574,6 @@
         op_code = op_mul
 
     if isinstance(n.args[0], Node) and isinstance(n.args[1], Node):
-<<<<<<< HEAD
-        # create and store the new variable
-        my_add, counter = gen_tvar(counter)
-        symbols[n] = my_add
-
-        # retrive arg variables
-        e1 = symbols[n.args[0]]
-        e2 = symbols[n.args[1]]
-
-        # additional vars that don't correspond to expressions
-        e11, counter = gen_tvar(counter)
-        e22, counter = gen_tvar(counter)
-
-        # generate constraints
-        c1 = TGreatestUpperBound(my_add, e11, e22)
-        c2 = ApplyBroadcasting(e11, e22, e1, e2)
-        c3 = BinConstraintT(e11, e22, op_consistency)
-        return [c1, c2, c3], counter
-=======
         if isinstance(symbols[n.args[0]], TVar) and isinstance(symbols[n.args[1]], TVar):
             my_output, counter = gen_tvar(counter)
             symbols[n] = my_output
@@ -417,7 +619,6 @@
         else:
             raise NotImplementedError('Method not yet implemented')
 
->>>>>>> f5b460b2
     else:
         # TODO generate add constraints for scalar addition
         raise NotImplementedError('Addition not yet implemented')
@@ -456,6 +657,40 @@
 
     return [Disj([both_dyn, *const])], counter
 
+
+@register_inference_rule(torch.nn.LayerNorm)
+def layer_norm_inference_rule(n: Node, module_instance, symbols, constraints, counter):
+    """
+    Input and output shapes should be equal.
+    Input should be consistent with the normalized_shape
+    """
+    assert isinstance(n.args[0], Node)
+    output, counter = gen_tvar(counter)
+    symbols[n] = output
+    input = symbols[n.args[0]]
+
+    input_dyn = BinConstraintT(input, Dyn, op_eq)
+    output_dyn = BinConstraintT(output, Dyn, op_eq)
+
+    c1 = Conj([input_dyn, output_dyn])
+
+    c2 = []
+    for i in range(1, MAX_TENSOR_RANK + 1):
+        new_dims_rhs, counter = gen_tensor_dims(i, counter)
+        nat_constraints = gen_nat_constraints(new_dims_rhs)
+
+        c_tensor_i = Conj([BinConstraintT(input, TensorType(new_dims_rhs), op_eq),
+                           BinConstraintT(output, TensorType(new_dims_rhs), op_eq)] +
+                          add_layer_norm_constraints(new_dims_rhs, list(module_instance.normalized_shape)) +
+                          nat_constraints)
+        c2.append(c_tensor_i)
+
+
+    return [Disj([c1, Disj(c2)])], counter
+
+    # return [BinConstraintT(input, output, op_eq),
+    #         BinConstraintT(input, normalized_shape, op_consistency)], counter
+
 @register_inference_rule(torch.nn.Dropout)
 @register_inference_rule(torch.nn.ReLU)
 def relu_inference_rule(n: Node, module_instance, symbols, constraints, counter):
@@ -466,6 +701,7 @@
     output, counter = gen_tvar(counter)
     symbols[n] = output
     input = symbols[n.args[0]]
+    assert isinstance(input, TVar)
     return [BinConstraintT(input, output, op_eq)], counter
 
 @register_inference_rule(torch.nn.Linear)
@@ -499,6 +735,26 @@
 
 
     return [Disj([c1, Disj(c2)])], counter
+
+def add_layer_norm_constraints(input_dim, normalized_dim):
+    """
+    The constraints say that the type has te form: [*, 1024, 1024]
+     while the normalized_dim have the form [1024, 1024]
+    Args:
+        input_dim: Input shape of layer norm
+        normalized_dim: normalized_dim parameter of the module instance
+
+    """
+
+    # in this case we return false since there's a pattern mismatch
+    if len(normalized_dim) > len(input_dim):
+        return [F()]
+
+    else:
+        constraints = []
+        for i, n in zip(reversed(input_dim), reversed(normalized_dim)):
+            constraints.append(BinConstraintD(i, n, op_consistency))
+        return constraints
 
 
 def add_linear_constraints(dims1, dims2, module_instance):
@@ -649,6 +905,7 @@
         for n in graph.nodes:
             (constraints, counter) = self.generate_constraints_node(n, counter)
             all_constraints += constraints
+
         return Conj(all_constraints), counter
 
     def generate_constraints_node(self, n: Node, counter):
@@ -668,14 +925,9 @@
             return [c1, c2], counter
 
         elif n.op == 'call_function':
-            if n.target == getattr:
-                assert getattr in _INFERENCE_RULES
-                return _INFERENCE_RULES[n.target](n, self.traced, self.symbol_dict, self.constraints)
-
-            elif n.target in _INFERENCE_RULES:
+            if n.target in _INFERENCE_RULES:
                 return _INFERENCE_RULES[n.target](n, self.symbol_dict, self.constraints, counter)
             else:
-                # print(n)
                 raise RuntimeError(f'No inference rule registered for target {n.target}!')
 
         elif n.op == 'call_module':
@@ -695,12 +947,7 @@
             else:
                 raise RuntimeError(f'No inference rule registered for target {n.target}!')
 
-        # TODO
         elif n.op == 'get_attr':
-<<<<<<< HEAD
-            # t = get_parameter(self.traced, n.target)  # type: ignore[arg-type]
-            raise NotImplementedError('Not yet implemented')
-=======
             t = self.traced_params.get(n.target, None)
 
             if isinstance(t, torch.Tensor):
@@ -717,7 +964,6 @@
                     return [], counter
             else:
                 return [], counter
->>>>>>> f5b460b2
 
         elif n.op == 'output':
             return [], counter
