import argparse
import os
import sys
import xml.etree.ElementTree as ET
from pathlib import Path
from typing import Dict, List, Any
from tempfile import TemporaryDirectory
<<<<<<< HEAD
=======
from typing import Any, Dict, List, Tuple
>>>>>>> f5b460b2

from tools.stats.upload_stats_lib import (
    download_gha_artifacts,
    download_s3_artifacts,
    upload_to_s3,
    unzip,
)


def get_job_id(report: Path) -> int:
    # [Job id in artifacts]
    # Retrieve the job id from the report path. In our GHA workflows, we append
    # the job id to the end of the report name, so `report` looks like:
    #     unzipped-test-reports-foo_5596745227/test/test-reports/foo/TEST-foo.xml
    # and we want to get `5596745227` out of it.
    return int(report.parts[0].rpartition("_")[2])


def parse_xml_report(
    tag: str,
    report: Path,
    workflow_id: int,
    workflow_run_attempt: int,
) -> List[Dict[str, Any]]:
    """Convert a test report xml file into a JSON-serializable list of test cases."""
    print(f"Parsing {tag}s for test report: {report}")

    job_id = get_job_id(report)
    print(f"Found job id: {job_id}")

    root = ET.parse(report)

    test_cases = []
    for test_case in root.iter(tag):
        case = process_xml_element(test_case)
        case["workflow_id"] = workflow_id
        case["workflow_run_attempt"] = workflow_run_attempt
        case["job_id"] = job_id

        # [invoking file]
        # The name of the file that the test is located in is not necessarily
        # the same as the name of the file that invoked the test.
        # For example, `test_jit.py` calls into multiple other test files (e.g.
        # jit/test_dce.py). For sharding/test selection purposes, we want to
        # record the file that invoked the test.
        #
        # To do this, we leverage an implementation detail of how we write out
        # tests (https://bit.ly/3ajEV1M), which is that reports are created
        # under a folder with the same name as the invoking file.
        case["invoking_file"] = report.parent.name
        test_cases.append(case)

    return test_cases


def process_xml_element(element: ET.Element) -> Dict[str, Any]:
    """Convert a test suite element into a JSON-serializable dict."""
    ret: Dict[str, Any] = {}

    # Convert attributes directly into dict elements.
    # e.g.
    #     <testcase name="test_foo" classname="test_bar"></testcase>
    # becomes:
    #     {"name": "test_foo", "classname": "test_bar"}
    ret.update(element.attrib)

    # The XML format encodes all values as strings. Convert to ints/floats if
    # possible to make aggregation possible in Rockset.
    for k, v in ret.items():
        try:
            ret[k] = int(v)
        except ValueError:
            pass
        try:
            ret[k] = float(v)
        except ValueError:
            pass

    # Convert inner and outer text into special dict elements.
    # e.g.
    #     <testcase>my_inner_text</testcase> my_tail
    # becomes:
    #     {"text": "my_inner_text", "tail": " my_tail"}
    if element.text and element.text.strip():
        ret["text"] = element.text
    if element.tail and element.tail.strip():
        ret["tail"] = element.tail

    # Convert child elements recursively, placing them at a key:
    # e.g.
    #     <testcase>
    #       <foo>hello</foo>
    #       <foo>world</foo>
    #       <bar>another</bar>
    #     </testcase>
    # becomes
    #    {
    #       "foo": [{"text": "hello"}, {"text": "world"}],
    #       "bar": {"text": "another"}
    #    }
    for child in element:
        if child.tag not in ret:
            ret[child.tag] = process_xml_element(child)
        else:
            # If there are multiple tags with the same name, they should be
            # coalesced into a list.
            if not isinstance(ret[child.tag], list):
                ret[child.tag] = [ret[child.tag]]
            ret[child.tag].append(process_xml_element(child))
    return ret


def get_pytest_parallel_times() -> Dict[Any, Any]:
    pytest_parallel_times = {}
    for report in Path(".").glob("**/python-pytest/**/*.xml"):
        invoking_file = report.parent.name
        root = ET.parse(report)
        assert len(list(root.iter("testsuite"))) == 1
        for test_suite in root.iter("testsuite"):
            pytest_parallel_times[
                (invoking_file, get_job_id(report))
            ] = test_suite.attrib["time"]
    return pytest_parallel_times


def get_tests(
    workflow_run_id: int, workflow_run_attempt: int
) -> Tuple[List[Dict[str, Any]], Dict[Any, Any]]:
    with TemporaryDirectory() as temp_dir:
        print("Using temporary directory:", temp_dir)
        os.chdir(temp_dir)

        # Download and extract all the reports (both GHA and S3)
        s3_paths = download_s3_artifacts(
            "test-report", workflow_run_id, workflow_run_attempt
        )
        for path in s3_paths:
            unzip(path)

        artifact_paths = download_gha_artifacts(
            "test-report", workflow_run_id, workflow_run_attempt
        )
        for path in artifact_paths:
            unzip(path)

        # Parse the reports and transform them to JSON
        test_cases = []
        for xml_report in Path(".").glob("**/*.xml"):
            test_cases.extend(
                parse_xml_report(
                    "testcase",
                    xml_report,
                    workflow_run_id,
                    workflow_run_attempt,
                )
            )

        pytest_parallel_times = get_pytest_parallel_times()

        return test_cases, pytest_parallel_times


def get_invoking_file_times(
    test_case_summaries: List[Dict[str, Any]], pytest_parallel_times: Dict[Any, Any]
) -> List[Dict[str, Any]]:
    def get_key(summary: Dict[str, Any]) -> Any:
        return (
            summary["invoking_file"],
            summary["job_id"],
        )

    def init_value(summary: Dict[str, Any]) -> Any:
        return {
            "job_id": summary["job_id"],
            "workflow_id": summary["workflow_id"],
            "workflow_run_attempt": summary["workflow_run_attempt"],
            "invoking_file": summary["invoking_file"],
            "time": 0.0,
        }

    ret = {}
    for summary in test_case_summaries:
        key = get_key(summary)
        if key not in ret:
            ret[key] = init_value(summary)
        ret[key]["time"] += summary["time"]

    for key, val in ret.items():
        # when running in parallel in pytest, adding the test times will not give the correct
        # time used to run the file, which will make the sharding incorrect, so if the test is
        # run in parallel, we take the time reported by the testsuite
        if key in pytest_parallel_times:
            val["time"] = pytest_parallel_times[key]

    return list(ret.values())


def summarize_test_cases(test_cases: List[Dict[str, Any]]) -> List[Dict[str, Any]]:
    """Group test cases by classname, file, and job_id. We perform the aggregation
    manually instead of using the `test-suite` XML tag because xmlrunner does
    not produce reliable output for it.
    """

    def get_key(test_case: Dict[str, Any]) -> Any:
        return (
            test_case.get("file"),
            test_case.get("classname"),
            test_case["job_id"],
            test_case["workflow_id"],
            test_case["workflow_run_attempt"],
            # [see: invoking file]
            test_case["invoking_file"],
        )

    def init_value(test_case: Dict[str, Any]) -> Dict[str, Any]:
        return {
            "file": test_case.get("file"),
            "classname": test_case.get("classname"),
            "job_id": test_case["job_id"],
            "workflow_id": test_case["workflow_id"],
            "workflow_run_attempt": test_case["workflow_run_attempt"],
            # [see: invoking file]
            "invoking_file": test_case["invoking_file"],
            "tests": 0,
            "failures": 0,
            "errors": 0,
            "skipped": 0,
            "successes": 0,
            "time": 0.0,
        }

    ret = {}
    for test_case in test_cases:
        key = get_key(test_case)
        if key not in ret:
            ret[key] = init_value(test_case)

        ret[key]["tests"] += 1

        if "failure" in test_case:
            ret[key]["failures"] += 1
        elif "error" in test_case:
            ret[key]["errors"] += 1
        elif "skipped" in test_case:
            ret[key]["skipped"] += 1
        else:
            ret[key]["successes"] += 1

        ret[key]["time"] += test_case["time"]
    return list(ret.values())


if __name__ == "__main__":
    parser = argparse.ArgumentParser(description="Upload test stats to Rockset")
    parser.add_argument(
        "--workflow-run-id",
        type=int,
        required=True,
        help="id of the workflow to get artifacts from",
    )
    parser.add_argument(
        "--workflow-run-attempt",
        type=int,
        required=True,
        help="which retry of the workflow this is",
    )
    parser.add_argument(
        "--head-branch",
        required=True,
        help="Head branch of the workflow",
    )
    args = parser.parse_args()
    test_cases, pytest_parallel_times = get_tests(
        args.workflow_run_id, args.workflow_run_attempt
    )

    # Flush stdout so that any errors in rockset upload show up last in the logs.
    sys.stdout.flush()

    # For PRs, only upload a summary of test_runs. This helps lower the
    # volume of writes we do to Rockset.
    test_case_summary = summarize_test_cases(test_cases)
    invoking_file_times = get_invoking_file_times(
        test_case_summary, pytest_parallel_times
    )

    upload_to_s3(
        args.workflow_run_id,
        args.workflow_run_attempt,
        "test_run_summary",
        test_case_summary,
    )

    upload_to_s3(
        args.workflow_run_id,
        args.workflow_run_attempt,
        "invoking_file_times",
        invoking_file_times,
    )

    if args.head_branch == "master":
        # For master jobs, upload everytihng.
        upload_to_s3(
            args.workflow_run_id, args.workflow_run_attempt, "test_run", test_cases
        )<|MERGE_RESOLUTION|>--- conflicted
+++ resolved
@@ -3,18 +3,14 @@
 import sys
 import xml.etree.ElementTree as ET
 from pathlib import Path
-from typing import Dict, List, Any
 from tempfile import TemporaryDirectory
-<<<<<<< HEAD
-=======
 from typing import Any, Dict, List, Tuple
->>>>>>> f5b460b2
 
 from tools.stats.upload_stats_lib import (
     download_gha_artifacts,
     download_s3_artifacts,
+    unzip,
     upload_to_s3,
-    unzip,
 )
 
 
