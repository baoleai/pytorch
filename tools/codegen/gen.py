import os
from typing import List, Dict, Optional, Tuple, Set, Any, Union, Sequence, TypeVar
from typing_extensions import Literal
import yaml
from collections import OrderedDict, defaultdict, namedtuple
import argparse
import pathlib
import json
from dataclasses import dataclass

from tools.codegen.model import (
    Argument,
    DispatchKey,
    FunctionSchema,
    Location,
    NativeFunction,
    NativeFunctionsGroup,
    OperatorName,
    BackendIndex,
    BackendMetadata,
    OptionalType,
    SchemaKind,
    SelfArgument,
    TensorOptionsArguments,
    Type,
    Variant,
    is_cuda_dispatch_key,
    is_generic_dispatch_key,
    is_ufunc_dispatch_key,
    NativeFunctionsViewGroup,
    ViewSchemaKind,
    BaseOperatorName,
    Tag,
)
from tools.codegen.api.types import (
    Binding,
    CppSignature,
    CppSignatureGroup,
    DispatcherSignature,
    NativeSignature,
)
from tools.codegen.api import cpp
import tools.codegen.api.dispatcher as dispatcher
import tools.codegen.api.native as native
import tools.codegen.api.meta as meta
import tools.codegen.api.structured as structured
from tools.codegen.api.translate import translate
from tools.codegen.code_template import CodeTemplate
from tools.codegen.selective_build.selector import SelectiveBuilder
from tools.codegen.utils import (
    Target,
    concatMap,
    context,
    mapMaybe,
    YamlDumper,
    YamlLoader,
    FileManager,
    assert_never,
    make_file_manager,
)
from tools.codegen.context import (
    method_with_native_function,
    native_function_manager,
    with_native_function_and_indices,
    with_native_function,
)
import tools.codegen.dest as dest
from tools.codegen.gen_functionalization_type import (
    gen_functionalization_definition,
    gen_functionalization_registration,
    gen_functionalization_view_inverse_declaration,
    gen_composite_view_copy_kernel,
)

T = TypeVar("T")

# Welcome to the ATen code generator v2!  The ATen code generator is
# responsible for parsing native_functions.yaml and then generating
# various generated files (e.g., TypeDefault.cpp) based on the operators
# defined in this file.  This means that the code generator knows how to
# parse function schema, and then translate this into various C++ types
# and boilerplate code.
#
# Some things to know about this file when you modify it:
#
# - This file has STRICT mypy typechecking.  Typecheck it with
#   `mypy --config mypy-strict.ini` in the root source directory
#
# - Most of the heavy lifting lives in external modules:
#   - 'model' has the data model for native_functions.yaml.  The classes
#     in those file represent what you see when you look at
#     a native_functions.yaml
#   - 'api' has conversions for how to translate JIT schema into
#     the various C++ APIs that the codegen interacts with.  There
#     are in fact THREE different C++ APIs: the public C++ API,
#     the dispatcher API, and the legacy disaptcher API.  See each
#     of these respective files for more information

# ~~~~~~~~~~~~~~~~~~~~~~~~~~~~~~~~~~~~~~~~~~~~~~~~~~~~~~~~~~~~~~~~~~~ #
#
#                         HELPER FUNCTIONS
#
# ~~~~~~~~~~~~~~~~~~~~~~~~~~~~~~~~~~~~~~~~~~~~~~~~~~~~~~~~~~~~~~~~~~~ #


class NamespaceHelper:
    """A helper for constructing the namespace open and close strings for a nested set of namespaces.

    e.g. for namespace_str torch::lazy,

    prologue:
    namespace torch {
    namespace lazy {

    epilogue:
    } // namespace lazy
    } // namespace torch
    """

    def __init__(self, namespace_str: str):
        # cpp_namespace can be a colon joined string such as torch::lazy
        cpp_namespaces = namespace_str.split("::")
        self.prologue_ = "\n".join([f"namespace {n} {{" for n in cpp_namespaces])
        self.epilogue_ = "\n".join(
            [f"}} // namespace {n}" for n in reversed(cpp_namespaces)]
        )

    @property
    def prologue(self) -> str:
        return self.prologue_

    @property
    def epilogue(self) -> str:
        return self.epilogue_


# A custom loader for YAML to let us also keep track of line numbers
# of each entry in the YAML file
class LineLoader(YamlLoader):
    def construct_mapping(self, node, deep=False):  # type: ignore[no-untyped-def]
        mapping = super().construct_mapping(node, deep=deep)  # type: ignore[no-untyped-call]
        # Add 1 so line numbering starts at 1
        mapping["__line__"] = node.start_mark.line + 1
        return mapping


_GLOBAL_PARSE_NATIVE_YAML_CACHE = {}

# Parse native_functions.yaml into a sequence of NativeFunctions and Backend Indices.
ParsedYaml = namedtuple("ParsedYaml", ["native_functions", "backend_indices"])


def parse_native_yaml_struct(es: object, path: str = "<stdin>") -> ParsedYaml:
    assert isinstance(es, list)
    rs: List[NativeFunction] = []
    bs: Dict[DispatchKey, Dict[OperatorName, BackendMetadata]] = defaultdict(dict)
    for e in es:
        assert isinstance(e.get("__line__"), int), e
        loc = Location(path, e["__line__"])
        funcs = e.get("func")
        with context(lambda: f"in {loc}:\n  {funcs}"):
            func, m = NativeFunction.from_yaml(e, loc)
            rs.append(func)
            BackendIndex.grow_index(bs, m)
    error_check_native_functions(rs)
    # Default dict is to prevent the codegen from barfing when we have a dispatch key that has no kernels yet.
    indices: Dict[DispatchKey, BackendIndex] = defaultdict(
        lambda: BackendIndex(
            dispatch_key=DispatchKey.Undefined,
            use_out_as_primary=True,
            external=False,
            device_guard=False,
            index={},
        )
    )
    for k, v in bs.items():
        # All structured in-tree operators are implemented in terms of their out operator.
        indices[k] = BackendIndex(
            dispatch_key=k,
            use_out_as_primary=True,
            external=False,
            # Only cuda-like devices in tree require device guards
            device_guard=is_cuda_dispatch_key(k),
            index=v,
        )
    return ParsedYaml(rs, indices)


def parse_native_yaml(path: str) -> ParsedYaml:
    global _GLOBAL_PARSE_NATIVE_YAML_CACHE
    if path not in _GLOBAL_PARSE_NATIVE_YAML_CACHE:
        with open(path, "r") as f:
            es = yaml.load(f, Loader=LineLoader)
        _GLOBAL_PARSE_NATIVE_YAML_CACHE[path] = parse_native_yaml_struct(es, path=path)

    return _GLOBAL_PARSE_NATIVE_YAML_CACHE[path]


# Some assertions are already performed during parsing, but those are only within a single NativeFunction.
# Assertions here are meant to be performed across NativeFunctions.
def error_check_native_functions(funcs: Sequence[NativeFunction]) -> None:
    func_map: Dict[OperatorName, NativeFunction] = {}
    base_func_map: Dict[BaseOperatorName, List[NativeFunction]] = defaultdict(list)
    for f in funcs:
        func_map[f.func.name] = f
        base_func_map[f.func.name.name].append(f)
    for f in funcs:
        if f.structured_delegate is not None:
            delegate_func = func_map[f.structured_delegate]
            assert delegate_func.structured, (
                f"{f.func.name} is marked as a structured_delegate pointing to "
                f"{f.structured_delegate}, but {f.structured_delegate} is not marked as structured. "
                f"Consider adding 'structured=True' to the delegated operator"
            )
        if f.tag is not None and f.tag is Tag.inplace_view:
            base_name = f.func.name.name
            overload_name = f.func.name.overload_name
            assert base_name.inplace, (
                f"{f.func.name} is marked with tag: inplace_view, but it doesn't follow the naming "
                "convention for inplace ops - the codegen expects the base name to have a trailing underscore. "
            )
            out_of_place_base_name = BaseOperatorName(
                base_name.base, False, base_name.dunder_method
            )
            assert len(base_func_map[out_of_place_base_name]) > 0, (
                f"{f.func.name} is marked with tag: inplace_view. The codegen expects there to be a corresponding "
                f"out-of-place view op with the name '{base_name}' and matching schema, but it didn't find one. "
            )


def cpp_string(s: str) -> str:
    """Convert a python string into a c++ string literal"""
    s = s.replace("\\", "\\\\")
    s = s.replace('"', '\\"')
    s = s.replace("\a", "\\a")
    s = s.replace("\b", "\\b")
    s = s.replace("\f", "\\f")
    s = s.replace("\n", "\\n")
    s = s.replace("\v", "\\v")
    s = s.replace("\t", "\\t")
    return f'"{s}"'


# ~~~~~~~~~~~~~~~~~~~~~~~~~~~~~~~~~~~~~~~~~~~~~~~~~~~~~~~~~~~~~~~~~~~ #
#
#                        C++ CODE GENERATION
#
# ~~~~~~~~~~~~~~~~~~~~~~~~~~~~~~~~~~~~~~~~~~~~~~~~~~~~~~~~~~~~~~~~~~~ #

# Most functions in this section are curried: they consist of a function
# that takes some parameters (e.g., what is to be generated) which itself
# returns a function that actually maps NativeFunction to the code
# to be generated.  This pattern makes it convenient to use map, concatMap
# and similar functional combinators.


def static_dispatch_keys(backend: Optional[BackendIndex]) -> List[DispatchKey]:
    if backend is None:
        return []
    else:
        return [
            backend.dispatch_key,
            DispatchKey.CompositeImplicitAutograd,
            DispatchKey.CompositeExplicitAutograd,
        ]


def get_static_dispatch_backend(
    f: NativeFunction, backend_index: BackendIndex
) -> Optional[DispatchKey]:
    if f.structured_delegate is not None or backend_index.has_kernel(f):
        # TODO: for ops with structured_delegate it should check the dispatch table of
        # the out variant instead. For now, these structured ops all have CPU/CUDA kernels
        # so we always dispatch to the `backend`, but this could be wrong when we
        # migrate math/default_backend ops to use structured delegate.
        return backend_index.dispatch_key
    elif f.has_composite_explicit_autograd_kernel:
        return DispatchKey.CompositeExplicitAutograd
    elif f.has_composite_implicit_autograd_kernel:
        return DispatchKey.CompositeImplicitAutograd
    return None


def static_dispatch_ops_header(
    f: NativeFunction, backend_index: Optional[BackendIndex]
) -> Optional[str]:
    if backend_index is None or f.manual_kernel_registration:
        return None

    dispatch_key = get_static_dispatch_backend(f, backend_index)
    return (
        f"#include <ATen/ops/{f.root_name}_{dispatch_key.lower()}_dispatch.h>"
        if dispatch_key is not None
        else None
    )


def static_dispatch_extra_headers(
    backend: Optional[BackendIndex], skip_tensor_include: bool = False
) -> List[str]:
    if skip_tensor_include:
        # See Note [Avoiding Include Cycles In Static Dispatch]
        maybe_inl = "_inl"
    else:
        maybe_inl = ""
    return [
        f"#include <ATen/{dispatch_key}Functions{maybe_inl}.h>"
        for dispatch_key in static_dispatch_keys(backend)
    ]


def static_dispatch(
    f: NativeFunction,
    cpp_sig: CppSignature,
    *,
    method: bool,
    backend_index: Optional[BackendIndex],
) -> Optional[str]:
    if backend_index is None or f.manual_kernel_registration:
        return None
    target_sig = CppSignatureGroup.from_native_function(
        f, method=False, fallback_binding=False
    ).signature
    name = target_sig.name()
    exprs = translate(cpp_sig.arguments(), target_sig.arguments(), method=method)
    exprs_str = ", ".join(a.expr for a in exprs)

    dispatch_key = get_static_dispatch_backend(f, backend_index)
    if dispatch_key is not None:
        return f"return at::{dispatch_key.lower()}::{name}({exprs_str});"

    return f'TORCH_CHECK(false, "Static dispatch does not support {name} for {backend_index.dispatch_key}.");'


# Generates RegisterSchema.cpp.  Depending on the selector, either
# all schemas are registered, or only some are (in the case of
# selective build)
@dataclass(frozen=True)
class RegisterSchema:
    selector: SelectiveBuilder

    @method_with_native_function
    def __call__(self, f: NativeFunction) -> Optional[str]:
        if not self.selector.is_native_function_selected(f):
            return None
        return f"m.def({cpp_string(str(f.func))});\n"


# Generates Operators.h and Operators.cpp.
# These provide macros that, given an operator and overload name, allow users
# to access an "un-overloaded" function version of the operator. This
# is useful for extension writers who want to (1) want to decltype the operator
# and (2) don't want to worry about method-only operators.
@dataclass(frozen=True)
class ComputeOperators:
    target: Union[Literal[Target.DECLARATION], Literal[Target.DEFINITION]]

    @method_with_native_function
    def __call__(self, f: NativeFunction) -> str:
        sig = DispatcherSignature.from_schema(f.func)
        name = f.func.name.unambiguous_name()
        call_method_name = "call"
        redispatch_method_name = "redispatch"

        if self.target is Target.DECLARATION:
            # Note [The ATen Operators API]
            # The ATen Operators API lives in the at::_ops namespace, and contains compile-time
            # metadata about each operator + entry points into the Dispatcher.
            # The C++ function, method, and redispatch API's are all implemented as wrappers
            # into various bits of the structs defined here.
            #
            # Important characteristics about the Operators API:
            # (1) It follows the Dispatcher API.
            #     This is kind of necessary to avoid overhead.
            #     For example: if it followed the C++ API, then all of the faithful C++ factory functions
            #     would need to wrap their arguments into TensorOptions only to unwrap them again.
            # (2) Overload names are disambiguated.
            #     This is helpful for pytorch extenders who would like to decltype() an aten operator,
            #     that has overloads, e.g. decltype(at::_ops::mul_Tensor::call)
            # (3) No argument defaulting is allowed.
            #     This is more of an implementation detail to avoid #include cycles,
            #     since TensorBody.h (which defines the Tensor class) needs to include this file.
            # (4) manual_cpp_bindings and faithful names are not included in the API.
            #     This applies to stuff like __dispatch__is_complex(), and add_outf().
            #     These aren't "real aten ops", they're just additional functions provided by the C++ API.
            #     They're implemented as wrappers in Functions.h that call into the actual operators
            #     defined here, i.e. at::_ops::is_complex::call() and at::_ops::add_out::call().
            #     This means that ATEN_OP(is_complex) will not fastpath, and will go through the dispatcher.
            return f"""
struct TORCH_API {name} {{
  using schema = {sig.type()};
  using ptr_schema = schema*;
  // See Note [static constexpr char* members for windows NVCC]
  STATIC_CONSTEXPR_STR_INL_EXCEPT_WIN_CUDA(name, "aten::{f.func.name.name}")
  STATIC_CONSTEXPR_STR_INL_EXCEPT_WIN_CUDA(overload_name, "{f.func.name.overload_name}")
  STATIC_CONSTEXPR_STR_INL_EXCEPT_WIN_CUDA(schema_str, {cpp_string(str(f.func))})
  static {sig.defn(name=call_method_name, is_redispatching_fn=False)};
  static {sig.defn(name=redispatch_method_name, is_redispatching_fn=True)};
}};"""
        elif self.target is Target.DEFINITION:
            defns = f"""
STATIC_CONST_STR_OUT_OF_LINE_FOR_WIN_CUDA({name}, name, "aten::{f.func.name.name}")
STATIC_CONST_STR_OUT_OF_LINE_FOR_WIN_CUDA({name}, overload_name, "{f.func.name.overload_name}")
STATIC_CONST_STR_OUT_OF_LINE_FOR_WIN_CUDA({name}, schema_str, {cpp_string(str(f.func))})

// aten::{f.func}
static C10_NOINLINE c10::TypedOperatorHandle<{name}::schema> create_{name}_typed_handle() {{
  return c10::Dispatcher::singleton()
      .findSchemaOrThrow({name}::name, {name}::overload_name)
      .typed<{name}::schema>();
}}
"""

            for is_redispatching_fn in [False, True]:
                if is_redispatching_fn:
                    dispatcher_exprs_str = ", ".join(
                        ["dispatchKeySet"] + [a.name for a in sig.arguments()]
                    )
                    dispatcher_call = "redispatch"
                    method_name = f"{name}::{redispatch_method_name}"
                else:
                    dispatcher_exprs_str = ", ".join([a.name for a in sig.arguments()])
                    dispatcher_call = "call"
                    method_name = f"{name}::{call_method_name}"

                defns += f"""
// aten::{f.func}
{sig.defn(name=method_name, is_redispatching_fn=is_redispatching_fn)} {{
    static auto op = create_{name}_typed_handle();
    return op.{dispatcher_call}({dispatcher_exprs_str});
}}
"""
            return defns
        else:
            assert_never(self.target)


# Generates Functions.h, which provides the functional public C++ API,
# and the scaffolding to call into the dispatcher from these functions.
@dataclass(frozen=True)
class ComputeFunction:
    static_dispatch_backend_index: Optional[BackendIndex]

    @method_with_native_function
    def __call__(self, f: NativeFunction) -> Optional[str]:
        if Variant.function not in f.variants:
            return None

        sig_group = CppSignatureGroup.from_native_function(
            f, method=False, fallback_binding=f.manual_cpp_binding
        )

        def generate_defn(faithful: bool) -> str:
            if faithful:
                sig = sig_group.faithful_signature
                assert sig is not None
            else:
                sig = sig_group.signature

            # See Note [The ATen Operators API]
            target_sig = DispatcherSignature.from_schema(f.func)
            exprs = translate(sig.arguments(), target_sig.arguments())
            exprs_str = ", ".join([e.expr for e in exprs])

            static_dispatch_block = static_dispatch(
                f, sig, method=False, backend_index=self.static_dispatch_backend_index
            )
            if static_dispatch_block is None:
                return f"""
// aten::{f.func}
TORCH_API inline {sig.decl()} {{
    return at::_ops::{f.func.name.unambiguous_name()}::call({exprs_str});
}}
"""
            else:
                return f"""
// aten::{f.func}
TORCH_API inline {sig.decl()} {{
    {static_dispatch_block}
}}
"""

        result = generate_defn(False)
        if sig_group.faithful_signature is not None:
            result += generate_defn(True)

        return result


# Generates TensorBody.h. This file provides the object-oriented (method-based)
# public C++ API, and the scaffolding to call into the dispatcher from these functions.
@dataclass(frozen=True)
class ComputeTensorMethod:
    target: Union[Literal[Target.DECLARATION], Literal[Target.DEFINITION]]
    static_dispatch_backend_index: Optional[BackendIndex]

    @method_with_native_function
    def __call__(self, f: NativeFunction) -> Optional[str]:
        if Variant.method not in f.variants:
            return None

        assert not f.func.is_out_fn()
        assert f.func.arguments.self_arg is not None

        sig_group = CppSignatureGroup.from_native_function(
            f, method=True, fallback_binding=f.manual_cpp_binding
        )

        if self.target is Target.DECLARATION:
            result = f"{sig_group.signature.decl()} const;\n"
            if sig_group.faithful_signature is not None:
                result += f"{sig_group.faithful_signature.decl()} const;\n"
            return result

        if self.target is not Target.DEFINITION:
            assert_never(self.target)

        def generate_defn(faithful: bool) -> str:
            if faithful:
                sig = sig_group.faithful_signature
                assert sig is not None
            else:
                sig = sig_group.signature

            target_sig = DispatcherSignature.from_schema(f.func)
            exprs = translate(sig.arguments(), target_sig.arguments(), method=True)
            exprs_str = ", ".join([e.expr for e in exprs])

            static_dispatch_block = static_dispatch(
                f, sig, method=True, backend_index=self.static_dispatch_backend_index
            )
            if static_dispatch_block is None:
                return f"""
// aten::{f.func}
inline {sig.defn(prefix="Tensor::")} const {{
    return at::_ops::{f.func.name.unambiguous_name()}::call({exprs_str});
}}
"""
            else:
                return f"""
// aten::{f.func}
inline {sig.defn(prefix="Tensor::")} const {{
    {static_dispatch_block}
}}
"""

        result = generate_defn(faithful=False)
        if sig_group.faithful_signature is not None:
            result += generate_defn(faithful=True)

        return result


# Generates RedispatchFunctions.h.
# This is similar to the C++ API defined in Functions.h, but provides access
# to the dispatcher's redispatch API.
@dataclass(frozen=True)
class ComputeRedispatchFunction:
    @method_with_native_function
    def __call__(self, f: NativeFunction) -> Optional[str]:
        # We unconditionally generate function variants of the redispatch API.
        # This is mainly because we can namespace functions separately, but not methods,
        sig_group = CppSignatureGroup.from_native_function(
            f, method=False, fallback_binding=f.manual_cpp_binding
        )

        def generate_defn(faithful: bool) -> str:
            if faithful:
                sig = sig_group.faithful_signature
                assert sig is not None
            else:
                sig = sig_group.signature

            target_sig = DispatcherSignature.from_schema(f.func)
            exprs = translate(sig.arguments(), target_sig.arguments())
            exprs_str = ", ".join(["dispatchKeySet"] + [a.expr for a in exprs])

            return f"""
// aten::{f.func}
TORCH_API inline {sig.decl(is_redispatching_fn=True)} {{
    return at::_ops::{f.func.name.unambiguous_name()}::redispatch({exprs_str});
}}
"""

        result = generate_defn(False)
        if sig_group.faithful_signature is not None:
            result += generate_defn(True)

        return result


# Generates ATenOpList.cpp, a runtime accessible list of all aten
# operators.
# TODO: This was historically used to help some JIT interop code
# figure out whether or not to treat aten namespace'd operators
# one way or another, we should reevaluate if this is actually needed.
@with_native_function
def compute_aten_op(f: NativeFunction) -> str:
    return f'{{"aten::{f.func.name.name}", "{f.func.name.overload_name}"}},'


# Generates MetaFunctions.h
def compute_meta_function_declaration(g: NativeFunctionsGroup) -> Optional[str]:
    if not g.structured:
        return None
    with native_function_manager(g.out):
        name = meta.name(g)
        args = structured.meta_arguments(g)
        args_str = ", ".join(a.decl() for a in args)
        parent_class = g.out.structured_inherits
        if parent_class is None:
            parent_class = "at::impl::MetaBase"
        meta_return = "void"
        precomputed = g.out.precomputed if g.structured else None

        if precomputed:
            # Generate the template declaration with one bool parameter for each
            # precomputed element. Each parameter is true if the corresponding (in
            # terms of position) precomputed element has been set.
            precomputed_values = [*precomputed.replace.values(), precomputed.add]
            precomputed_elements = [
                elem for replace_list in precomputed_values for elem in replace_list
            ]
            precomputed_template_parameters = [
                elem.name.upper() for elem in precomputed_elements
            ]
            precomputed_template_params_str = ", ".join(
                f"bool {param} = false" for param in precomputed_template_parameters
            )
            precompute_template_decl = f"template <{precomputed_template_params_str}>"

            # Generate a string containing declarations of all precomputed elements.
            precomputed_elements_with_cpp_types = [
                structured.argument_type(elem, binds=elem.name)
                for elem in precomputed_elements
            ]

            precomputed_elements_decl = ";\n".join(
                f"{elem.cpp_type(strip_ref=True)} {elem.name}"
                for elem in precomputed_elements_with_cpp_types
            )

            # Generate "setter" methods for each precomputed element. Each method will return
            # a new instance of precompute_out with the template parameter that corresponds to
            # the member set by the method to true (to indicate that it has been set).
            setter_methods = []
            for i, elem in enumerate(precomputed_elements):
                # Generate the signature. The return type will be the same
                # as the type of `this` but with the template parameter
                # corresponding to the element set by this method set to true.
                # The assert generated below will ensure that this template
                # parameter is false on the type of `this`.
                return_ty_templates = ", ".join(
                    precomputed_template_parameters[:i]
                    + ["true"]
                    + precomputed_template_parameters[i + 1 :]
                )
                return_ty = f"precompute_out<{return_ty_templates}>"
                elem_cpp_ty = precomputed_elements_with_cpp_types[i].cpp_type(
                    strip_ref=True
                )
                signature = f"{return_ty} set_{elem.name}({elem_cpp_ty} value)"

                # Generate an assert which checks that the
                # template parameter corresponding to the precomputed
                # element that is set by this method is false on the
                # class corresponding to the object that `this` points to.
                # This ensures that each element can be set only once.
                assert_msg = f'"{precomputed_elements[i].name} already set"'
                assert_stmt = f"static_assert({precomputed_template_parameters[i]} == false, {assert_msg});"

                # Generate the new object construction block. All state
                # except the element that this method sets is copied from the
                # object that `this` points to. The value for the element that
                # the method sets is taken from a method parameter.
                construction_stmts = []
                construction_stmts.append(f"{return_ty} ret;")

                for j, elem in enumerate(precomputed_elements):
                    if i == j:
                        construction_stmts.append(f"ret.{elem.name} = value;")
                    else:
                        construction_stmts.append(
                            f"ret.{elem.name} = this->{elem.name};"
                        )

                construction_stmts.append("return ret;")
                construction_block = "\n".join(construction_stmts)

                setter_methods.append(
                    f"""
                    {signature} {{
                        {assert_stmt}
                        {construction_block}
                    }}
                """
                )
            setter_methods_decl = "\n".join(setter_methods)

            # Meta should return an instance of the struct containing the precomputed elements.
            meta_return_template_params = ", ".join(
                ["true"] * len(precomputed_template_parameters)
            )
            # This typedef (actually a using statement) is needed so that TORCH_META_FUNC can reuse the return
            # type (which has a variable number of template parameters).
            meta_return_typedef = f"using meta_return_ty = precompute_out <{meta_return_template_params}>;"
            meta_return = "meta_return_ty"
            precomputed_decl = f"""
                {precompute_template_decl}
                struct TORCH_API precompute_out {{
                    {setter_methods_decl}
                    {precomputed_elements_decl};
            }};"""
        else:
            meta_return_typedef = ""
            precomputed_decl = ""

        return f"""\
struct TORCH_API structured_{name} : public {parent_class} {{
    {precomputed_decl}
    {meta_return_typedef}
    {meta_return} meta({args_str});
}};
"""


def needs_backend_select(f: NativeFunction, selector: SelectiveBuilder) -> bool:
    name = str(f.func.name.name)
    if name.endswith("_like") or name.startswith("new_"):
        return False
    if f.func.arguments.tensor_options is None:
        return False
    return selector.is_native_function_selected(f)


# Generates RegisterBackendSelect.cpp, a series of kernels which provide
# specialized computation of dispatch key for operator signatures which cannot
# be easily done automatically using templating.
@dataclass(frozen=True)
class ComputeBackendSelect:
    target: Union[Literal[Target.DEFINITION], Literal[Target.REGISTRATION]]

    # Selector object to determine which operators to generate
    # registration code for.
    selector: SelectiveBuilder

    @method_with_native_function
    def __call__(self, f: NativeFunction) -> Optional[str]:
        if not needs_backend_select(f, self.selector):
            return None

        name = native.name(f.func)
        native_sig = NativeSignature(f.func)

        native_tensor_args = [
            a
            for a in native_sig.arguments()
            if isinstance(a.argument, Argument) and a.argument.type.is_tensor_like()
        ]

        dispatcher_sig = DispatcherSignature.from_schema(f.func)

        sig: Union[NativeSignature, DispatcherSignature]
        sig = dispatcher_sig
        dispatcher_exprs = dispatcher_sig.exprs()
        dispatch_key = "c10::computeDispatchKey(dtype, layout, device)"

        if self.target is Target.DEFINITION:
            # I don't think there's actually a good reason to generate
            # these two cases differently
            # The first case could probably be improved though- it calls computeDispatchKeySet(),
            # which looks at TLS dispatch keys- there should not be any by the time we reach backend select.
            if native_tensor_args:
                tensor_args = ", ".join(a.name for a in native_tensor_args)
                compute_dk = f"""\
DispatchKeySet _dk_set = c10::DispatchKeySet({dispatch_key}) | c10::detail::multi_dispatch_key_set({tensor_args});
  DispatchKeySet _dk_mask = c10::DispatchKeySet(DispatchKeySet::FULL_AFTER, DispatchKey::BackendSelect);
  DispatchKeySet _dk = c10::impl::computeDispatchKeySet(_dk_set, _dk_mask);"""
            else:
                compute_dk = (
                    f"DispatchKeySet _dk = c10::DispatchKeySet({dispatch_key});"
                )
            return f"""\
// aten::{f.func}
C10_ALWAYS_INLINE
{sig.defn(name)} {{
  {compute_dk}
  return at::_ops::{f.func.name.unambiguous_name()}::redispatch(
      _dk, {', '.join(a.expr for a in dispatcher_exprs)});
}}
"""
        elif self.target is Target.REGISTRATION:
            return f"""m.impl("aten::{f.func.name}", TORCH_FN({name}));"""
        else:
            assert_never(self.target)


# ~~~~~~~~~~~~~~~~~~~~~~~~~~~~~~~~~~~~~~~~~~~~~~~~~~~~~~~~~~~~~~~~~~~ #
#
#                       YAML CODE GENERATION
#
# ~~~~~~~~~~~~~~~~~~~~~~~~~~~~~~~~~~~~~~~~~~~~~~~~~~~~~~~~~~~~~~~~~~~ #


def format_yaml(data: object) -> str:
    # Ignore alias in Dumper
    YamlDumper.ignore_aliases = lambda self, data: True  # type: ignore[assignment]

    # Support serializing OrderedDict
    def dict_representer(dumper: Any, data: Any) -> Any:
        return dumper.represent_dict(data.items())

    YamlDumper.add_representer(OrderedDict, dict_representer)  # type: ignore[no-untyped-call]
    # Some yaml parsers (e.g. Haskell's) don't understand line breaks.
    # width=1e9 turns off optional line breaks and improves
    # the portability of the outputted yaml.
    return yaml.dump(data, default_flow_style=False, Dumper=YamlDumper, width=1e9)  # type: ignore[no-any-return]


# For some reason, some defaults we write to YAML are written as native
# YAML objects, rather than doing them uniformly as strings.  This
# function detects those cases and converts them into native Python
# objects.
def pythonify_default(s: str) -> object:
    if s == "true":
        return True
    elif s == "false":
        return False

    try:
        return int(s)
    except ValueError:
        try:
            return float(s)
        except ValueError:
            return s


# What is a dynamic type?  Over time, the semantic meaning of
# dynamic type has degraded to meaninglessness (in the old days,
# it captured dtype-ness of types, but that has gone away with
# the removal of TH).  These days, it's mostly the same thing as
# the C++ API argument type, except that Tensor and Tensor?
# arguments simply present as Tensor.
#
# TODO: Get rid of dynamic_type, after getting tools/autograd
# to use the new codegen framework
def dynamic_type(t: Type) -> str:
    if isinstance(t, OptionalType):
        return dynamic_type(t.elem)
    # Note we don't use t.is_tensor_like() here because it would
    # also include Tensor[]
    if str(t) == "Tensor":
        return "at::Tensor"
    return cpp.argumenttype_type(t, mutable=False, binds="__placeholder__").cpp_type()


def compute_method_of_yaml(variants: Set[Variant]) -> List[str]:
    # This is written out explicitly to ensure that Tensor and
    # namespace are put into the list in the right order
    method_of = ["Type"]
    if Variant.method in variants:
        method_of.append("Tensor")
    if Variant.function in variants:
        method_of.append("namespace")
    return method_of


def compute_returns_yaml(
    f: NativeFunction,
) -> Tuple[List[Dict[str, str]], Dict[str, str]]:
    # Note [name and field_name]
    # ~~~~~~~~~~~~~~~~~~~~~~~~~~
    # To understand name_to_field_name, we must first talk about this
    # schema:
    #
    #   lstsq.X(Tensor self, Tensor A, *, Tensor(a!) X, Tensor(b!) qr) -> (Tensor(a!) solution, Tensor(b!) QR)
    #
    # There is something very odd about this schema: it is an out
    # variant of the function (that is to say, it will convert into
    # at::lstsq_out() in the C++ API), but the names of the output
    # return arguments don't match the keyword argument names of
    # the inputs.  It TURNS OUT that in this situation, the historical
    # Declarations.yaml we want to output is this (abbreviated to
    # only show relevant fields):
    #
    #   arguments:
    #     ...
    #   - field_name: solution
    #     name: X
    #   - field_name: QR
    #     name: qr
    #     ...
    #
    #   returns:
    #   - field_name: solution
    #     name: X
    #   - field_name: QR
    #     name: qr
    #
    # The name of the return fields is stored in 'field_name', and the
    # name of the arguments is stored in 'name'.  So when we process
    # arguments, we need a way to get at the corresponding return.  At
    # the moment, this is most conveniently done by constructing a
    # mapping from name (the argument concept) to field_name (the
    # return concept) while processing return arguments, since we don't
    # directly maintain this correspondence in the modeling of function
    # schema itself.
    #
    # See also https://github.com/pytorch/pytorch/issues/43114
    name_to_field_name: Dict[str, str] = {}

    # Compute the returns field of the YAML entry
    names = cpp.return_names(f)
    returns = []
    for i, (r, name) in enumerate(zip(f.func.returns, names)):
        ret = {
            "dynamic_type": dynamic_type(r.type),
            "name": name,
            "type": cpp.return_type(r).cpp_type(),
        }

        if r.name:
            # See Note [name and field_name]
            ret["field_name"] = r.name
            if f.func.is_out_fn():
                name_to_field_name[f.func.arguments.out[i].name] = r.name

        returns.append(ret)

    return returns, name_to_field_name


# arguments in yaml roughly corresponds to the public C++ API
def compute_cpp_argument_yaml(
    cpp_a: Binding,
    *,
    schema_order: bool,
    kwarg_only_set: Set[str],
    out_arg_set: Set[str],
    name_to_field_name: Dict[str, str],
) -> object:
    if isinstance(cpp_a.argument, TensorOptionsArguments):
        arg: Dict[str, object] = {
            "annotation": None,
            "dynamic_type": "at::TensorOptions",
            "is_nullable": False,
            "name": cpp_a.name,
            "type": cpp_a.type,
            "kwarg_only": True,
        }
        if cpp_a.default is not None:
            arg["default"] = cpp_a.default
        return arg
    elif isinstance(cpp_a.argument, SelfArgument):
        raise AssertionError()
    elif isinstance(cpp_a.argument, Argument):
        return compute_argument_yaml(
            cpp_a.argument,
            schema_order=schema_order,
            kwarg_only_set=kwarg_only_set,
            out_arg_set=out_arg_set,
            name_to_field_name=name_to_field_name,
        )


def compute_argument_yaml(
    a: Argument,
    *,
    schema_order: bool,
    kwarg_only_set: Set[str],
    out_arg_set: Set[str],
    name_to_field_name: Dict[str, str],
) -> object:
    arg: Dict[str, object] = {
        "annotation": str(a.annotation) if a.annotation else None,
        "dynamic_type": dynamic_type(a.type),
        "is_nullable": a.type.is_nullable(),
        "name": a.name,
        "type": cpp.argument_type(a, binds="__placeholder__").cpp_type(),
    }
    if a.default is not None:
        arg["default"] = pythonify_default(cpp.default_expr(a.default, a.type))
    if a.name in kwarg_only_set:
        arg["kwarg_only"] = True
    if a.name in out_arg_set:
        arg["output"] = True
        arg["allocate"] = True
        # See Note [name and field_name]
        if a.name in name_to_field_name:
            arg["field_name"] = name_to_field_name[a.name]
    # Historically, booleans don't get their size recorded, because it
    # is already built into the cpp type (e.g., std::array<bool, 4>)
    l = a.type.is_list_like()
    if l is not None and l.size is not None and str(l.elem) != "bool":
        arg["size"] = l.size
    return arg


@with_native_function
def compute_declaration_yaml(f: NativeFunction) -> object:
    returns, name_to_field_name = compute_returns_yaml(f)

    # These sets are used to conveniently test if an argument is a
    # kwarg-only or out argument
    kwarg_only_set = set(a.name for a in f.func.arguments.flat_kwarg_only)
    out_arg_set = set(a.name for a in f.func.arguments.out)

    sig_group = CppSignatureGroup.from_native_function(
        f, method=False, fallback_binding=False
    )
    cpp_args = sig_group.signature.arguments()
    arguments = [
        compute_cpp_argument_yaml(
            cpp_a,
            schema_order=False,
            kwarg_only_set=kwarg_only_set,
            out_arg_set=out_arg_set,
            name_to_field_name=name_to_field_name,
        )
        for cpp_a in cpp_args
    ]

    schema_order_jit_arguments = list(f.func.schema_order_arguments())

    schema_order_arguments = [
        compute_argument_yaml(
            a,
            schema_order=True,
            kwarg_only_set=kwarg_only_set,
            out_arg_set=out_arg_set,
            name_to_field_name=name_to_field_name,
        )
        for a in schema_order_jit_arguments
    ]

    cpp_schema_order_types = [
        # NB: method here doesn't matter
        r.type
        for a in schema_order_jit_arguments
        for r in cpp.argument(
            a,
            method=False,
            cpp_no_default_args=set(),
            faithful=False,
            has_tensor_options=False,
        )
    ]

    cpp_returns = cpp.returns_type(f.func.returns).cpp_type()
    schema_order_cpp_signature = f"{cpp_returns} ({', '.join(cpp_schema_order_types)})"

    is_factory_method = (
        any(isinstance(a.argument, TensorOptionsArguments) for a in cpp_args)
        and Variant.method not in f.variants
    )

    return OrderedDict(
        [
            ("name", cpp.name(f.func)),
            ("operator_name", str(f.func.name.name)),
            ("overload_name", str(f.func.name.overload_name)),
            ("manual_kernel_registration", f.manual_kernel_registration),
            (
                "category_override",
                f.category_override if f.category_override is not None else "",
            ),
            ("schema_string", f"aten::{f.func}"),
            ("arguments", arguments),
            ("schema_order_cpp_signature", schema_order_cpp_signature),
            ("schema_order_arguments", schema_order_arguments),
            ("method_of", compute_method_of_yaml(f.variants)),
            ("mode", "native"),
            ("python_module", "" if f.python_module is None else f.python_module),
            ("returns", returns),
            ("inplace", f.func.name.name.inplace),
            ("is_factory_method", is_factory_method),
            ("abstract", f.is_abstract),
            ("device_guard", f.device_guard),
            ("with_gil", False),
            ("deprecated", False),
            ("has_math_kernel", f.has_composite_implicit_autograd_kernel),
        ]
    )


# See Note [Auto generated composite kernels]
def has_autogenerated_composite_kernel(f: NativeFunction) -> bool:
    return (f.structured or f.structured_delegate is not None) and (
        f.func.kind() == SchemaKind.functional or f.func.kind() == SchemaKind.inplace
    )


@with_native_function_and_indices
def compute_registration_declarations(
    f: NativeFunction, backend_indices: Dict[DispatchKey, BackendIndex]
) -> str:
    name = dispatcher.name(f.func)
    returns_type = dispatcher.returns_type(
        f.func.returns
    ).cpp_type_registration_declarations()
    args = dispatcher.arguments(f.func)
    args_str = ", ".join(a.no_default().decl_registration_declarations() for a in args)
    comment_data: Dict[str, str] = {
        "schema": f"aten::{f.func}",
        # TODO: What exactly is the semantics of the 'dispatch' field?
        "dispatch": str(
            {k for k, v in backend_indices.items() if v.has_kernel(f)}
            != {DispatchKey.CompositeImplicitAutograd}
        ),
        "default": str(f.has_composite_kernel or has_autogenerated_composite_kernel(f)),
    }
    return f"""{returns_type} {name}({args_str}); // {json.dumps(comment_data)}
"""


# ~~~~~~~~~~~~~~~~~~~~~~~~~~~~~~~~~~~~~~~~~~~~~~~~~~~~~~~~~~~~~~~~~~~ #
#
#                           RUN IT ALL
#
# ~~~~~~~~~~~~~~~~~~~~~~~~~~~~~~~~~~~~~~~~~~~~~~~~~~~~~~~~~~~~~~~~~~~ #


def get_custom_build_selector(
    provided_op_registration_allowlist: Optional[List[str]],
    op_selection_yaml_path: Optional[str],
) -> SelectiveBuilder:
    assert not (
        provided_op_registration_allowlist is not None
        and op_selection_yaml_path is not None
    ), (
        "Both provided_op_registration_allowlist and "
        + "op_selection_yaml_path can NOT be provided at the "
        + "same time."
    )

    op_registration_allowlist: Optional[Set[str]] = None
    if provided_op_registration_allowlist is not None:
        op_registration_allowlist = set(provided_op_registration_allowlist)

    if op_registration_allowlist is not None:
        selector = SelectiveBuilder.from_legacy_op_registration_allow_list(
            op_registration_allowlist,
            True,
            False,
        )
    elif op_selection_yaml_path is not None:
        selector = SelectiveBuilder.from_yaml_path(op_selection_yaml_path)
    else:
        selector = SelectiveBuilder.get_nop_selector()

    return selector


def pre_group_native_functions(
    native_functions: Sequence[NativeFunction],
) -> Dict[FunctionSchema, Dict[SchemaKind, NativeFunction]]:
    pre_grouped_native_functions: Dict[
        FunctionSchema, Dict[SchemaKind, NativeFunction]
    ] = defaultdict(dict)
    for f in native_functions:
        d = pre_grouped_native_functions[f.func.signature()]
        assert f.func.kind() not in d
        d[f.func.kind()] = f
    return pre_grouped_native_functions


def get_grouped_by_view_native_functions(
    native_functions: Sequence[NativeFunction],
) -> Sequence[Union[NativeFunction, NativeFunctionsViewGroup]]:
    def maybe_create_view_group(
        d: Dict[ViewSchemaKind, NativeFunction]
    ) -> List[Union[NativeFunction, NativeFunctionsViewGroup]]:
        funcs: List[Union[NativeFunction, NativeFunctionsViewGroup]] = []
        if ViewSchemaKind.aliasing not in d:
            # Case 1: this op / op group is not aliasing, so we don't create a view group.
            # return the original (ungrouped) native functions instead.
            for func in d.values():
                funcs.append(func)
        else:
            # Case 2: this op group contains an aliasing op, so we create a ViewGroup for it.
            # The handling for out= ops here is unfortunate.
            # out= ops don't really make sense for view operators.
            # However, we have at least one existing {view}_copy.out operator in native_functions.yaml.
            # It shouldn't be part of a view group, so we explicitly don't group it.
            # There currently aren't any out= view ops (and there probably shouldn't be).
            # We also expect that when we hit this case, the `non_aliasing` op in the dict
            # *must* be a view_copy op (this is asserted in the NativeFunctionsViewGroup constructor)
            if ViewSchemaKind.out in d:
                funcs.append(d[ViewSchemaKind.out])

            funcs.append(
                NativeFunctionsViewGroup(
                    view=d[ViewSchemaKind.aliasing],
                    view_copy=d.get(ViewSchemaKind.non_aliasing, None),
                    view_inplace=d.get(ViewSchemaKind.inplace, None),
                )
            )
        return funcs

    grouped_by_views: Dict[
        FunctionSchema, Dict[ViewSchemaKind, NativeFunction]
    ] = defaultdict(dict)
    for f in native_functions:
        schema = f.func.view_signature()
        assert f.view_schema_kind not in grouped_by_views[schema]
        grouped_by_views[schema][f.view_schema_kind] = f

    return list(concatMap(maybe_create_view_group, grouped_by_views.values()))


def get_grouped_native_functions(
    native_functions: Sequence[NativeFunction],
) -> Sequence[Union[NativeFunction, NativeFunctionsGroup]]:
    def flatten_pre_group(
        d: Dict[SchemaKind, NativeFunction]
    ) -> Sequence[Union[NativeFunction, NativeFunctionsGroup]]:
        r = NativeFunctionsGroup.from_dict(d)
        if r is None:
            return list(d.values())
        else:
            return [r]

    # TODO: how come ValuesView isn't a Sequence lol
    pre_grouped_native_functions = pre_group_native_functions(native_functions)
    return list(
        concatMap(flatten_pre_group, list(pre_grouped_native_functions.values()))
    )


def gen_aggregated_headers(
    *,
    native_functions: Sequence[NativeFunction],
    grouped_native_functions: Sequence[Union[NativeFunction, NativeFunctionsGroup]],
    structured_native_functions: Sequence[NativeFunctionsGroup],
    static_dispatch_idx: Optional[BackendIndex],
    selector: SelectiveBuilder,
    backend_indices: Dict[DispatchKey, BackendIndex],
    cpu_fm: FileManager,
    cuda_fm: FileManager,
    functions_keys: Set[DispatchKey],
    dispatch_keys: Sequence[DispatchKey],
    rocm: bool,
) -> None:
    # Buck doesn't support dynamic output files, so we aggregate all operator
    # headers into a single file
    cpu_fm.write(
        "NativeMetaFunctions.h",
        lambda: {
            "NativeMetaFunctions_includes": [],
            "NativeMetaFunctions_declarations": list(
                mapMaybe(compute_meta_function_declaration, structured_native_functions)
            ),
        },
    )
    method_native_functions = [
        fn for fn in native_functions if Variant.method in fn.variants
    ]
    non_method_native_functions = [
        fn for fn in native_functions if fn not in method_native_functions
    ]
    cpu_fm.write(
        "MethodOperators.h",
        lambda: {
            "MethodOperators_includes": [],
            "MethodOperators_declarations": list(
                mapMaybe(ComputeOperators(Target.DECLARATION), method_native_functions)
            ),
        },
    )
    cpu_fm.write(
        "Operators.h",
        lambda: {
            "Operators_includes": ["#include <ATen/MethodOperators.h>"],
            "Operators_declarations": list(
                mapMaybe(
                    ComputeOperators(Target.DECLARATION), non_method_native_functions
                )
            ),
        },
    )
    cpu_fm.write(
        "Functions.h",
        lambda: {
            "static_dispatch_extra_headers": static_dispatch_extra_headers(
                static_dispatch_idx
            ),
            "Functions_includes": ["#include <ATen/Operators.h>"],
            "Functions_declarations": list(
                mapMaybe(
                    ComputeFunction(static_dispatch_backend_index=static_dispatch_idx),
                    native_functions,
                )
            ),
        },
    )
    cpu_fm.write(
        "NativeFunctions.h",
        lambda: {
            "NativeFunctions_includes": ["#include <ATen/NativeMetaFunctions.h>"],
            "NativeFunctions_declarations": list(
                concatMap(
                    # Convert to a set first to remove duplicate kernel names.
                    # Backends are allowed to repeat kernel names; only generate the declaration once!
                    lambda f: list(
                        OrderedDict.fromkeys(
                            concatMap(
                                lambda backend_idx: dest.compute_native_function_declaration(
                                    f, backend_idx
                                ),
                                backend_indices.values(),
                            )
                        )
                    ),
                    grouped_native_functions,
                )
            ),
        },
    )

    for dispatch_key in dispatch_keys:
        fm = cuda_fm if is_cuda_dispatch_key(dispatch_key) else cpu_fm
        if dispatch_key in functions_keys:
            if dispatch_key in static_dispatch_keys(static_dispatch_idx):
                # See Note [Avoiding Include Cycles In Static Dispatch]
                inl_headers = ""
            else:
                inl_headers = f"#include <ATen/{dispatch_key}Functions_inl.h>"

            fm.write_with_template(
                f"{dispatch_key}Functions.h",
                "DispatchKeyFunctions.h",
                lambda: {
                    "dispatch_key": str(dispatch_key),
                    "inline_headers_for_nonstatic_build": inl_headers,
                },
            )
            fm.write_with_template(
                f"{dispatch_key}Functions_inl.h",
                "DispatchKeyFunctions_inl.h",
                lambda: {
                    "DispatchKeyFunctions_inl_includes": [],
                    "dispatch_namespace": dispatch_key.lower(),
                    "dispatch_namespaced_declarations": list(
                        concatMap(
                            dest.RegisterDispatchKey(
                                backend_indices[dispatch_key],
                                Target.NAMESPACED_DECLARATION,
                                selector,
                                rocm=rocm,
                                cpp_namespace="at::native",
                                class_method_name=None,
                                skip_dispatcher_op_registration=False,
                            ),
                            grouped_native_functions,
                        )
                    ),
                },
            )

        del fm


def gen_per_operator_headers(
    *,
    native_functions: Sequence[NativeFunction],
    grouped_native_functions: Sequence[Union[NativeFunction, NativeFunctionsGroup]],
    static_dispatch_idx: Optional[BackendIndex],
    selector: SelectiveBuilder,
    backend_indices: Dict[DispatchKey, BackendIndex],
    cpu_fm: FileManager,
    cuda_fm: FileManager,
    ops_fm: FileManager,
    functions_keys: Set[DispatchKey],
    dispatch_keys: Sequence[DispatchKey],
    rocm: bool,
) -> None:
    # For CMake builds, split operator declarations into separate headers in
    # the ATen/ops folder to split up header dependencies
    functions_by_root_name: Dict[str, List[NativeFunction]] = defaultdict(lambda: [])
    for fn in native_functions:
        functions_by_root_name[fn.root_name].append(fn)

    grouped_functions_by_root_name: Dict[
        str, List[Union[NativeFunction, NativeFunctionsGroup]]
    ] = defaultdict(lambda: [])
    for group in grouped_native_functions:
        name = group.root_name
        grouped_functions_by_root_name[name].append(group)

    for name, functions in functions_by_root_name.items():
        ops_fm.write_with_template(
            f"{name}_ops.h",
            "Operator.h",
            lambda: {
                "declarations": list(
                    mapMaybe(ComputeOperators(Target.DECLARATION), functions)
                ),
            },
        )

        ops_fm.write_with_template(
            f"{name}.h",
            "Function.h",
            lambda: {
                "static_dispatch_ops_headers": list(
                    mapMaybe(
                        lambda fn: static_dispatch_ops_header(
                            fn, backend_index=static_dispatch_idx
                        ),
                        functions,
                    )
                ),
                "operator_includes": f"#include <ATen/ops/{name}_ops.h>",
                "function_definitions": list(
                    mapMaybe(
                        ComputeFunction(
                            static_dispatch_backend_index=static_dispatch_idx
                        ),
                        functions,
                    )
                ),
            },
        )

        grouped_functions = grouped_functions_by_root_name.get(name, [])
        structured_functions = [
            fn
            for fn in grouped_functions
            if isinstance(fn, NativeFunctionsGroup) and fn.structured
        ]
        is_structured = len(structured_functions) > 0

        if is_structured:
            ops_fm.write_with_template(
                f"{name}_meta.h",
                "NativeMetaFunction.h",
                lambda: {
                    "meta_function_declarations": list(
                        mapMaybe(
                            compute_meta_function_declaration, structured_functions
                        )
                    ),
                },
            )

        ops_fm.write_with_template(
            f"{name}_native.h",
            "NativeFunction.h",
            lambda: {
                "extra_includes": (
                    f"#include <ATen/ops/{name}_meta.h>" if is_structured else []
                ),
                "native_function_declarations": list(
                    concatMap(
                        # Convert to a set first to remove duplicate kernel names.
                        # Backends are allowed to repeat kernel names; only generate the declaration once!
                        lambda f: list(
                            OrderedDict.fromkeys(
                                concatMap(
                                    lambda backend_idx: dest.compute_native_function_declaration(
                                        f, backend_idx
                                    ),
                                    backend_indices.values(),
                                )
                            )
                        ),
                        grouped_functions,
                    )
                ),
            },
        )

    for category, suffix in [
        ("Functions", ""),
        ("Operators", "_ops"),
        ("NativeMetaFunctions", "_meta"),
        ("NativeFunctions", "_native"),
    ]:
        cpu_fm.write(
            f"{category}.h",
            lambda: {
                "static_dispatch_extra_headers": [],
                f"{category}_includes": [
                    f"#include <ATen/ops/{name}{suffix}.h>"
                    for name in sorted(functions_by_root_name.keys())
                ],
                f"{category}_declarations": [],
            },
        )

    for dispatch_key in dispatch_keys:
        if dispatch_key not in functions_keys:
            continue

        dispatch_namespace = dispatch_key.lower()
        dispatch_names = []

        for name, functions in functions_by_root_name.items():
            grouped_functions = grouped_functions_by_root_name.get(name, [])
            declarations = list(
                concatMap(
                    dest.RegisterDispatchKey(
                        backend_indices[dispatch_key],
                        Target.NAMESPACED_DECLARATION,
                        selector,
                        rocm=rocm,
                        cpp_namespace="at::native",
                        class_method_name=None,
                        skip_dispatcher_op_registration=False,
                    ),
                    grouped_functions,
                )
            )

            if len(declarations) == 0:
                continue

            dispatch_names.append(name)
            ops_fm.write_with_template(
                f"{name}_{dispatch_namespace}_dispatch.h",
                "DispatchKeyFunction.h",
                lambda: {
                    "dispatch_namespace": dispatch_namespace,
                    "dispatch_namespaced_declarations": declarations,
                },
            )

        fm = cuda_fm if is_cuda_dispatch_key(dispatch_key) else cpu_fm
        if dispatch_key in static_dispatch_keys(static_dispatch_idx):
            # See Note [Avoiding Include Cycles In Static Dispatch]
            inl_headers = ""
        else:
            inl_headers = f"#include <ATen/{dispatch_key}Functions_inl.h>"

        fm.write_with_template(
            f"{dispatch_key}Functions.h",
            "DispatchKeyFunctions.h",
            lambda: {
                "dispatch_key": str(dispatch_key),
                "inline_headers_for_nonstatic_build": inl_headers,
            },
        )
        fm.write_with_template(
            f"{dispatch_key}Functions_inl.h",
            "DispatchKeyFunctions_inl.h",
            lambda: {
                "dispatch_namespace": dispatch_namespace,
                "DispatchKeyFunctions_inl_includes": [
                    f"#include <ATen/ops/{name}_{dispatch_namespace}_dispatch.h>"
                    for name in sorted(dispatch_names)
                ],
                "dispatch_namespaced_declarations": [],
            },
        )
        del fm

    cpu_fm.write(
        "MethodOperators.h",
        lambda: {
            "MethodOperators_includes": sorted(
                f"#include <ATen/ops/{name}_ops.h>"
                for name, functions in functions_by_root_name.items()
                if any(Variant.method in fn.variants for fn in functions)
            ),
            "MethodOperators_declarations": [],
        },
    )


def gen_headers(
    *,
    native_functions: Sequence[NativeFunction],
    grouped_native_functions: Sequence[Union[NativeFunction, NativeFunctionsGroup]],
    structured_native_functions: Sequence[NativeFunctionsGroup],
    static_dispatch_idx: Optional[BackendIndex],
    selector: SelectiveBuilder,
    backend_indices: Dict[DispatchKey, BackendIndex],
    core_fm: FileManager,
    cpu_fm: FileManager,
    cuda_fm: FileManager,
    ops_fm: FileManager,
    dispatch_keys: Sequence[DispatchKey],
    functions_keys: Set[DispatchKey],
    rocm: bool,
    per_operator_headers: bool,
) -> None:
    if per_operator_headers:
        gen_per_operator_headers(
            native_functions=native_functions,
            grouped_native_functions=grouped_native_functions,
            static_dispatch_idx=static_dispatch_idx,
            selector=selector,
            backend_indices=backend_indices,
            cpu_fm=cpu_fm,
            cuda_fm=cuda_fm,
            ops_fm=ops_fm,
            dispatch_keys=dispatch_keys,
            functions_keys=functions_keys,
            rocm=rocm,
        )
    else:
        gen_aggregated_headers(
            native_functions=native_functions,
            grouped_native_functions=grouped_native_functions,
            structured_native_functions=structured_native_functions,
            static_dispatch_idx=static_dispatch_idx,
            selector=selector,
            backend_indices=backend_indices,
            cpu_fm=cpu_fm,
            cuda_fm=cuda_fm,
            dispatch_keys=dispatch_keys,
            functions_keys=functions_keys,
            rocm=rocm,
        )

    def static_dispatch_method_headers() -> List[str]:
        return list(
            mapMaybe(
                lambda fn: static_dispatch_ops_header(
                    fn, backend_index=static_dispatch_idx
                ),
                [fn for fn in native_functions if Variant.method in fn.variants],
            )
        )

    core_fm.write(
        "TensorBody.h",
        lambda: {
            "static_dispatch_ops_headers": (
                static_dispatch_method_headers()
                if per_operator_headers
                else static_dispatch_extra_headers(
                    static_dispatch_idx, skip_tensor_include=True
                )
            ),
            "tensor_method_declarations": list(
                mapMaybe(
                    ComputeTensorMethod(
                        target=Target.DECLARATION,
                        static_dispatch_backend_index=static_dispatch_idx,
                    ),
                    native_functions,
                )
            ),
            "tensor_method_definitions": list(
                mapMaybe(
                    ComputeTensorMethod(
                        target=Target.DEFINITION,
                        static_dispatch_backend_index=static_dispatch_idx,
                    ),
                    native_functions,
                )
            ),
        },
    )

    cpu_fm.write(
        "RedispatchFunctions.h",
        lambda: {
            "function_redispatch_definitions": list(
                mapMaybe(ComputeRedispatchFunction(), native_functions)
            ),
        },
    )

    cpu_fm.write(
        "RegistrationDeclarations.h",
        lambda: {
            "registration_declarations": [
                compute_registration_declarations(f, backend_indices)
                for f in native_functions
            ],
        },
    )

    def gen_aten_interned_strings() -> Dict[str, str]:
        attrs = set()  # All function argument names
        names = set()  # All ATen function names
        for func in native_functions:
            names.add(str(func.func.name.name))
            # Some operators don't have a functional variant but we still create a
            # symbol without the underscore
            names.add(func.func.name.name.base)

            for arg in func.func.schema_order_arguments():
                attrs.add(arg.name)

        # These are keywords in C++, so aren't valid symbol names
        # https://en.cppreference.com/w/cpp/language/operator_alternative
        names -= set(
            [
                "and",
                "and_eq",
                "bitand",
                "bitor",
                "compl",
                "not",
                "not_eq",
                "or",
                "or_eq",
                "xor",
                "xor_eq",
            ]
        )

        return {
            "aten_symbols": " \\\n".join(
                [f"_(aten, {name})" for name in sorted(names)]
            ),
            "attr_symbols": " \\\n".join(
                [f"_(attr, {name})" for name in sorted(attrs)]
            ),
        }

    core_fm.write("aten_interned_strings.h", gen_aten_interned_strings)


def gen_source_files(
    *,
    native_functions: Sequence[NativeFunction],
    grouped_native_functions: Sequence[Union[NativeFunction, NativeFunctionsGroup]],
    structured_native_functions: Sequence[NativeFunctionsGroup],
    native_functions_with_view_groups: Sequence[
        Union[NativeFunction, NativeFunctionsViewGroup]
    ],
    selector: SelectiveBuilder,
    backend_indices: Dict[DispatchKey, BackendIndex],
    core_fm: FileManager,
    cpu_fm: FileManager,
    cpu_vec_fm: FileManager,
    cuda_fm: FileManager,
    dispatch_keys: Sequence[DispatchKey],
    functions_keys: Set[DispatchKey],
    rocm: bool,
    force_schema_registration: bool,
    per_operator_headers: bool,
    skip_dispatcher_op_registration: bool,
) -> None:
    extra_cuda_headers = """\
#include <c10/cuda/CUDAGuard.h>
#include <ATen/cuda/ATenCUDAGeneral.h>
#include <ATen/cuda/CUDADevice.h>
#include <ATen/cuda/CUDAContext.h>"""
    if rocm:
        extra_cuda_headers = """\
#include <ATen/hip/impl/HIPGuardImplMasqueradingAsCUDA.h>
#include <ATen/hip/ATenHIPGeneral.h>
#include <ATen/hip/HIPDevice.h>
#include <ATen/hip/HIPContext.h>"""

    for dispatch_key in dispatch_keys:
        fm = cuda_fm if is_cuda_dispatch_key(dispatch_key) else cpu_fm

        if per_operator_headers:

            def operator_headers() -> List[str]:
                headers = []
                for g in grouped_native_functions:
                    is_registered = False
                    if backend_index.has_kernel(g):
                        is_registered = True
                    # The above has_kernel test on a group will only test for
                    # the existence of out dispatch, because that's how
                    # structured kernels work. But sometimes functions can be
                    # grouped but not be structured, and then you need to check
                    # each individual piece, as they may have manual dispatch
                    # entries.
                    elif isinstance(g, NativeFunctionsGroup) and any(
                        backend_index.has_kernel(fn) for fn in g.functions()
                    ):
                        is_registered = True
                    # TODO: this condition is a bit questionable
                    elif g.structured and dispatch_key in (
                        DispatchKey.Meta,
                        DispatchKey.CompositeExplicitAutograd,
                    ):
                        is_registered = True
                    if not is_registered:
                        continue

                    headers.append(f"#include <ATen/ops/{g.root_name}_native.h>")
                    if dispatch_key == DispatchKey.CompositeExplicitAutograd:
                        headers.append(f"#include <ATen/ops/{g.root_name}.h>")
                    if dispatch_key in functions_keys:
                        headers.append(
                            f"#include <ATen/ops/{g.root_name}_{dispatch_namespace}_dispatch.h>"
                        )

                return sorted(set(headers))

        else:

            def operator_headers() -> List[str]:
                headers = ["#include <ATen/NativeFunctions.h>"]
                if dispatch_key == DispatchKey.CompositeExplicitAutograd:
                    headers.append("#include <ATen/Functions.h>")
                if dispatch_key in functions_keys:
                    headers.append(f"#include <ATen/{dispatch_key!s}Functions.h>")
                return headers

        backend_index = backend_indices[dispatch_key]
        dispatch_registrations_body = (
            ""
            if skip_dispatcher_op_registration
            else "\n".join(
                list(
                    concatMap(
                        dest.RegisterDispatchKey(
                            backend_index,
                            Target.REGISTRATION,
                            selector,
                            rocm=rocm,
                            cpp_namespace="at::native",
                            class_method_name=None,
                            skip_dispatcher_op_registration=skip_dispatcher_op_registration,
                        ),
                        grouped_native_functions,
                    )
                )
            )
        )
        static_template = CodeTemplate(
            """\
TORCH_LIBRARY_IMPL(aten, $dispatch_key, m) {
    $dispatch_registrations_body
};"""
        )
        static_init_dispatch_registrations = static_template.substitute(
            dispatch_key=dispatch_key,
            dispatch_registrations_body=dispatch_registrations_body,
        )
        dispatch_namespace = str(dispatch_key).lower()
        fm.write_with_template(
            f"Register{dispatch_key}.cpp",
            "RegisterDispatchKey.cpp",
            lambda: {
                "extra_cuda_headers": extra_cuda_headers
                if is_cuda_dispatch_key(dispatch_key)
                else "",
                "external_backend_headers": "",
                "dispatch_headers": dest.gen_registration_headers(
                    backend_index, per_operator_headers, rocm
                ),
                "ops_headers": operator_headers(),
                "DispatchKey": dispatch_key,
                "dispatch_namespace": dispatch_key.lower(),
                "dispatch_helpers": dest.gen_registration_helpers(backend_index),
                "dispatch_namespaced_definitions": list(
                    concatMap(
                        dest.RegisterDispatchKey(
                            backend_index,
                            Target.NAMESPACED_DEFINITION,
                            selector,
                            rocm=rocm,
                            cpp_namespace="at::native",
                            class_method_name=None,
                            skip_dispatcher_op_registration=skip_dispatcher_op_registration,
                        ),
                        grouped_native_functions,
                    )
                ),
                "dispatch_anonymous_definitions": list(
                    concatMap(
                        dest.RegisterDispatchKey(
                            backend_index,
                            Target.ANONYMOUS_DEFINITION,
                            selector,
                            rocm=rocm,
                            cpp_namespace="at::native",
                            class_method_name=None,
                            skip_dispatcher_op_registration=skip_dispatcher_op_registration,
                        ),
                        grouped_native_functions,
                    )
                ),
                "static_init_dispatch_registrations": static_init_dispatch_registrations,
                "deferred_dispatch_registrations": "",
            },
        )

        for g in structured_native_functions:
            if not g.out.ufunc_inner_loop or not is_ufunc_dispatch_key(dispatch_key):
                continue
            name = g.functional.func.name.name
            if dispatch_key is DispatchKey.CPU:
                assert fm is cpu_fm
                fm.write_with_template(
                    f"UfuncCPU_{name}.cpp",
                    "UfuncCPU.cpp",
                    lambda: {
                        "meta_declaration": compute_meta_function_declaration(g),
                        "native_declaration": dest.compute_native_function_declaration(
                            g, backend_indices[dispatch_key]
                        ),
                        "native_definitions": dest.compute_ufunc_cpu(g),
                    },
                )
                cpu_vec_fm.write_with_template(
                    f"UfuncCPUKernel_{name}.cpp",
                    "UfuncCPUKernel.cpp",
                    lambda: {
                        "name": name,
                        "native_definitions": dest.compute_ufunc_cpu_kernel(g),
                    },
                )
            elif dispatch_key is DispatchKey.CUDA:
                cuda_headers = "#include <ATen/native/cuda/Loops.cuh>"
                if rocm:
                    cuda_headers = "#include <ATen/native/hip/Loops.cuh>"
                fm.write_with_template(
                    f"UfuncCUDA_{name}.cu",
                    "UfuncCUDA.cu",
                    lambda: {
                        "name": name,
                        "cuda_headers": cuda_headers,
                        "meta_declaration": compute_meta_function_declaration(g),
                        "native_declaration": dest.compute_native_function_declaration(
                            g, backend_indices[dispatch_key]
                        ),
                        "native_definitions": dest.compute_ufunc_cuda(g),
                    },
                )
            else:
                raise AssertionError(f"unrecognized {dispatch_key} for ufunc")

        del fm

    # BackendSelect is generated specially
    def gen_backend_select() -> Dict[str, List[str]]:
        relevant_fns = [
            fn for fn in native_functions if needs_backend_select(fn, selector)
        ]
        return {
            "ops_headers": [
                f"#include <ATen/ops/{fn.root_name}_ops.h>" for fn in relevant_fns
            ],
            "backend_select_method_definitions": list(
                mapMaybe(
                    ComputeBackendSelect(Target.DEFINITION, selector), relevant_fns
                )
            ),
            "backend_select_function_registrations": list(
                mapMaybe(
                    ComputeBackendSelect(Target.REGISTRATION, selector), relevant_fns
                )
            ),
        }

    cpu_fm.write("RegisterBackendSelect.cpp", gen_backend_select)

    schema_selector = selector
    if force_schema_registration:
        schema_selector = SelectiveBuilder.get_nop_selector()
    cpu_fm.write(
        "RegisterSchema.cpp",
        lambda: {
            "schema_registrations": []
            if skip_dispatcher_op_registration
            else list(mapMaybe(RegisterSchema(schema_selector), native_functions)),
        },
    )

    def key_func(
        fn: Union[NativeFunction, NativeFunctionsGroup, NativeFunctionsViewGroup]
    ) -> str:
        return fn.root_name

    cpu_fm.write_sharded(
        "Operators.cpp",
        native_functions,
        key_fn=key_func,
        env_callable=lambda fn: {
            "operator_headers": [f"#include <ATen/ops/{fn.root_name}.h>"],
            "definitions": [ComputeOperators(Target.DEFINITION)(fn)],
        },
        num_shards=5,
        sharded_keys={"operator_headers", "definitions"},
    )

    cpu_fm.write("Functions.cpp", lambda: {})

    core_fm.write("TensorMethods.cpp", lambda: {})

    core_fm.write(
        "ATenOpList.cpp",
        lambda: {
            "aten_ops": list(mapMaybe(compute_aten_op, native_functions)),
        },
    )

    # We need to easily map from [inplace_op_name] -> [functional_op] for the functionalization pass,
    # so here I generate a mapping from every operator name to its corresponding functional NativeFunction (if it exist).
    pre_grouped_d: Dict[
        FunctionSchema, Dict[SchemaKind, NativeFunction]
    ] = pre_group_native_functions(native_functions)
    to_functional_op: Dict[OperatorName, Optional[NativeFunction]] = {
        k: v
        for d in [
            {
                f.func.name: pre_grouped_d[func][SchemaKind.functional]
                if SchemaKind.functional in pre_grouped_d[func].keys()
                else None
                for f in pre_grouped_d[func].values()
            }
            for func in pre_grouped_d.keys()
        ]
        for k, v in d.items()
    }

    def functionalization_env_callable(
        g: Union[NativeFunction, NativeFunctionsViewGroup]
    ) -> Dict[str, List[str]]:
<<<<<<< HEAD

        def gen_op_headers(g: Union[NativeFunction, NativeFunctionsViewGroup]) -> List[str]:
=======
        def gen_op_headers(
            g: Union[NativeFunction, NativeFunctionsViewGroup]
        ) -> List[str]:
>>>>>>> 74454bdb
            if isinstance(g, NativeFunctionsViewGroup):
                # view ops always get a functionalization kernel
                headers = [
                    f"#include <ATen/ops/{g.view.root_name}_native.h>",
                    f"#include <ATen/ops/{g.view.root_name}_ops.h>",
                ]
                if g.view_copy is not None:
                    headers += [
                        f"#include <ATen/ops/{g.view_copy.root_name}_native.h>",
                        f"#include <ATen/ops/{g.view_copy.root_name}_ops.h>",
                    ]
                return headers
            else:
                f = g
                return [
                    f"#include <ATen/ops/{f.root_name}_native.h>",
                    f"#include <ATen/ops/{f.root_name}_ops.h>",
                ]

        return {
<<<<<<< HEAD
            'ops_headers': gen_op_headers(g),
            'func_definitions': gen_functionalization_definition(
=======
            "ops_headers": gen_op_headers(g),
            "func_definitions": gen_functionalization_definition(
>>>>>>> 74454bdb
                selector,
                g,
                # We need to manually map inplace ops to their out-of-place variants
                # (we can't do this with NativeFunctionsGroup today because not all inplace ops have out= variants)
<<<<<<< HEAD
                None if isinstance(g, NativeFunctionsViewGroup) else to_functional_op.get(g.func.name, None),
            ),
            'func_registrations': gen_functionalization_registration(
=======
                None
                if isinstance(g, NativeFunctionsViewGroup)
                else to_functional_op.get(g.func.name, None),
            ),
            "func_registrations": gen_functionalization_registration(
>>>>>>> 74454bdb
                selector,
                g,
                backend_indices[DispatchKey.CompositeImplicitAutograd],
            ),
        }

    cpu_fm.write_sharded(
        "RegisterFunctionalization.cpp",
        native_functions_with_view_groups,
        key_fn=key_func,
        env_callable=functionalization_env_callable,
        num_shards=4,
        sharded_keys={
<<<<<<< HEAD
            'ops_headers',
            'func_definitions',
            'func_registrations',
            'func_add_back_views_definitions',
            'func_add_back_views_registrations',
        }
=======
            "ops_headers",
            "func_definitions",
            "func_registrations",
            "func_add_back_views_definitions",
            "func_add_back_views_registrations",
        },
>>>>>>> 74454bdb
    )

    cpu_fm.write(
        "FunctionalInverses.h",
        lambda: {
            "view_inverse_declarations": list(
                mapMaybe(
                    lambda g: gen_functionalization_view_inverse_declaration(
                        selector, g
                    ),
                    [
                        g
                        for g in native_functions_with_view_groups
                        if isinstance(g, NativeFunctionsViewGroup)
                    ],
                )
            )
        },
    )

    # Note [view_copy NativeFunctions]
    # Every view operator in native_functions.yaml that is not CompositeImplicitAutograd
    # needs to have a corresponding non-aliasing {view}_copy variant.
    # Backends that use functionalization and don't know how to handle aliasing ops
    # are expected to implement kernels for these {view}_copy kernels instead.
    # The code for {view}_copy operators in core is pretty boilerplate-heavy however,
    # so we codegen the following:
    # (1) A CompositeExplicitAutograd kernel for every {view}_copy operator.
    #     These are never explicitly invoked by the functionalization pass,
    #     but they could theoretically be called from user code (I added these kernels for completeness,
    #     since the ops are part of the public API).
    # (2) A derivative formula for every {view}_copy operator
    #     {view}_copy operators can re-use the same derivative formulas as their {view} op counterparts,
    #     so rather than stamping all of the entries out in derivatives.yaml,
    #     we codegen them in.
    #     This is similar to how autograd codegen doesn't require inplace ops to have a derivatives.yaml entry.
    cpu_fm.write(
        "CompositeViewCopyKernels.cpp",
        lambda: {
            "ops_headers": [
                "\n".join(
                    f"#include <ATen/ops/{f.root_name}_ops.h>"
                    for f in (
                        [g.view] if g.view_copy is None else [g.view, g.view_copy]
                    )
                )
                for g in native_functions_with_view_groups
                if isinstance(g, NativeFunctionsViewGroup)
            ],
            "CompositeViewCopyKernel_Definitions": list(
                mapMaybe(
                    gen_composite_view_copy_kernel,
                    [
                        g
                        for g in native_functions_with_view_groups
                        if isinstance(g, NativeFunctionsViewGroup)
                    ],
                )
            ),
        },
    )


def gen_declarations_yaml(
    cpu_fm: FileManager, native_functions: Sequence[NativeFunction]
) -> None:
    cpu_fm.write(
        "Declarations.yaml",
        lambda: format_yaml([compute_declaration_yaml(f) for f in native_functions]),
    )


def main() -> None:
    parser = argparse.ArgumentParser(description="Generate ATen source files")
    parser.add_argument(
        "-s",
        "--source-path",
        help="path to source directory for ATen",
        default="aten/src/ATen",
    )
    parser.add_argument(
        "-o",
        "--output-dependencies",
        help="output a list of dependencies into the given file and exit",
    )
    parser.add_argument(
        "--dry-run",
        action="store_true",
        help="run without writing any files (still updates outputs)",
    )
    parser.add_argument(
        "--per-operator-headers",
        action="store_true",
        help="generate separate headers per operator in ATen/ops",
    )
    parser.add_argument(
        "-d", "--install_dir", help="output directory", default="build/aten/src/ATen"
    )
    parser.add_argument(
        "--rocm",
        action="store_true",
        help="reinterpret CUDA as ROCm/HIP and adjust filepaths accordingly",
    )
    # TODO: --op_registration_whitelist will be removed when all call-sites
    # for gen.py are moved over to using the operator YAML file for mobile
    # custom build.
    parser.add_argument(
        "--op_registration_whitelist",
        nargs="*",
        help="filter op registrations by the whitelist (if set); "
        "each item is `namespace`::`operator name` without overload name; "
        "e.g.: aten::empty aten::conv2d ...",
    )
    parser.add_argument(
        "--op_selection_yaml_path",
        help="Provide a path to the operator selection (for custom build) YAML "
        "that contains the information about the set of selected operators "
        "and their categories (training, ...). Each operator is either a "
        "full operator name with overload or just a bare operator name. "
        "The operator names also contain the namespace prefix (e.g. aten::)",
    )
    parser.add_argument(
        "--backend_whitelist",
        nargs="*",
        help="filter dispatch backend by the whitelist (if set), "
        "e.g.: CPU CUDA QuantizedCPU ...",
    )
    parser.add_argument(
        "--static_dispatch_backend",
        help="generate static dispatch code for the specific backend (if set)",
    )
    parser.add_argument(
        "--skip_dispatcher_op_registration",
        action="store_true",
        help="Avoid registering operators into the dispatcher.",
    )
    parser.add_argument(
        "--force_schema_registration",
        action="store_true",
        help="force it to generate schema-only registrations for all ops, including"
        "those that are not listed on --op_registration_whitelist",
    )
    parser.add_argument(
        "--generate",
        type=str,
        nargs="*",
        choices=["headers", "sources", "declarations_yaml"],
        default=["headers", "sources", "declarations_yaml"],
        help="Generate only a subset of files",
    )
    options = parser.parse_args()

    selector = get_custom_build_selector(
        options.op_registration_whitelist,
        options.op_selection_yaml_path,
    )

    native_yaml_path = os.path.join(options.source_path, "native/native_functions.yaml")
    parsed_yaml = parse_native_yaml(native_yaml_path)
    native_functions, backend_indices = (
        parsed_yaml.native_functions,
        parsed_yaml.backend_indices,
    )

    grouped_native_functions = get_grouped_native_functions(native_functions)
    structured_native_functions = [
        g for g in grouped_native_functions if isinstance(g, NativeFunctionsGroup)
    ]
    native_functions_with_view_groups = get_grouped_by_view_native_functions(
        native_functions
    )

    template_dir = os.path.join(options.source_path, "templates")

    # NB: It is mandatory to NOT use os.path.join here, as the install directory
    # will eventually be ingested by cmake, which does not respect Windows style
    # path slashes.  If you switch this to use os.path.join, you'll get an error
    # like:
    #
    #   Syntax error in cmake code when parsing string
    #
    #     C:/Jenkins/workspace/pytorch-builds/pytorch-win-ws2016-cuda9-cudnn7-py3-build/build/aten/src/ATen\core/TensorMethods.h
    #
    #   Invalid character escape '\c'.
    core_install_dir = f"{options.install_dir}/core"
    pathlib.Path(core_install_dir).mkdir(parents=True, exist_ok=True)
    ops_install_dir = f"{options.install_dir}/ops"
    pathlib.Path(ops_install_dir).mkdir(parents=True, exist_ok=True)

    core_fm = make_file_manager(options=options, install_dir=core_install_dir)
    cpu_fm = make_file_manager(options=options)
    cpu_vec_fm = make_file_manager(options=options)
    cuda_fm = make_file_manager(options=options)
    ops_fm = make_file_manager(options=options, install_dir=ops_install_dir)

    extra_cuda_headers = """\
#include <c10/cuda/CUDAGuard.h>
#include <ATen/cuda/ATenCUDAGeneral.h>
#include <ATen/cuda/CUDADevice.h>
#include <ATen/cuda/CUDAContext.h>"""
    if options.rocm:
        extra_cuda_headers = """\
#include <ATen/hip/impl/HIPGuardImplMasqueradingAsCUDA.h>
#include <ATen/hip/ATenHIPGeneral.h>
#include <ATen/hip/HIPDevice.h>
#include <ATen/hip/HIPContext.h>"""

    from tools.codegen.model import dispatch_keys

    # Only a limited set of dispatch keys get CPUFunctions.h headers generated
    # for them; this is the set
    functions_keys = {
        DispatchKey.CPU,
        DispatchKey.CUDA,
        DispatchKey.CompositeImplicitAutograd,
        DispatchKey.CompositeExplicitAutograd,
        DispatchKey.Meta,
    }
    if options.backend_whitelist:
        dispatch_keys = [
            k
            for k in dispatch_keys
            if is_generic_dispatch_key(k) or str(k) in options.backend_whitelist
        ]

    static_dispatch_idx: Optional[BackendIndex] = None
    if options.static_dispatch_backend:
        static_dispatch_idx = backend_indices[
            DispatchKey.parse(options.static_dispatch_backend)
        ]

    if "sources" in options.generate:
        gen_source_files(
            native_functions=native_functions,
            grouped_native_functions=grouped_native_functions,
            structured_native_functions=structured_native_functions,
            native_functions_with_view_groups=native_functions_with_view_groups,
            selector=selector,
            backend_indices=backend_indices,
            core_fm=core_fm,
            cpu_fm=cpu_fm,
            cpu_vec_fm=cpu_vec_fm,
            cuda_fm=cuda_fm,
            dispatch_keys=dispatch_keys,
            functions_keys=functions_keys,
            rocm=options.rocm,
            force_schema_registration=options.force_schema_registration,
            per_operator_headers=options.per_operator_headers,
            skip_dispatcher_op_registration=options.skip_dispatcher_op_registration,
        )

    if "headers" in options.generate:
        gen_headers(
            native_functions=native_functions,
            grouped_native_functions=grouped_native_functions,
            structured_native_functions=structured_native_functions,
            static_dispatch_idx=static_dispatch_idx,
            selector=selector,
            backend_indices=backend_indices,
            core_fm=core_fm,
            cpu_fm=cpu_fm,
            cuda_fm=cuda_fm,
            ops_fm=ops_fm,
            dispatch_keys=dispatch_keys,
            functions_keys=functions_keys,
            rocm=options.rocm,
            per_operator_headers=options.per_operator_headers,
        )

    if "declarations_yaml" in options.generate:
        gen_declarations_yaml(native_functions=native_functions, cpu_fm=cpu_fm)

    if options.output_dependencies:
        depfile_path = pathlib.Path(options.output_dependencies).resolve()
        depfile_name = depfile_path.name
        depfile_stem = depfile_path.stem

        for fm, prefix in [
            (cpu_fm, ""),
            (cpu_vec_fm, "cpu_vec_"),
            (core_fm, "core_"),
            (cuda_fm, "cuda_"),
            (ops_fm, "ops_"),
        ]:
            varname = prefix + depfile_stem
            path = depfile_path.parent / (prefix + depfile_name)
            fm.write_outputs(varname, str(path))


if __name__ == "__main__":
    main()<|MERGE_RESOLUTION|>--- conflicted
+++ resolved
@@ -2011,14 +2011,9 @@
     def functionalization_env_callable(
         g: Union[NativeFunction, NativeFunctionsViewGroup]
     ) -> Dict[str, List[str]]:
-<<<<<<< HEAD
-
-        def gen_op_headers(g: Union[NativeFunction, NativeFunctionsViewGroup]) -> List[str]:
-=======
         def gen_op_headers(
             g: Union[NativeFunction, NativeFunctionsViewGroup]
         ) -> List[str]:
->>>>>>> 74454bdb
             if isinstance(g, NativeFunctionsViewGroup):
                 # view ops always get a functionalization kernel
                 headers = [
@@ -2039,28 +2034,17 @@
                 ]
 
         return {
-<<<<<<< HEAD
-            'ops_headers': gen_op_headers(g),
-            'func_definitions': gen_functionalization_definition(
-=======
             "ops_headers": gen_op_headers(g),
             "func_definitions": gen_functionalization_definition(
->>>>>>> 74454bdb
                 selector,
                 g,
                 # We need to manually map inplace ops to their out-of-place variants
                 # (we can't do this with NativeFunctionsGroup today because not all inplace ops have out= variants)
-<<<<<<< HEAD
-                None if isinstance(g, NativeFunctionsViewGroup) else to_functional_op.get(g.func.name, None),
-            ),
-            'func_registrations': gen_functionalization_registration(
-=======
                 None
                 if isinstance(g, NativeFunctionsViewGroup)
                 else to_functional_op.get(g.func.name, None),
             ),
             "func_registrations": gen_functionalization_registration(
->>>>>>> 74454bdb
                 selector,
                 g,
                 backend_indices[DispatchKey.CompositeImplicitAutograd],
@@ -2074,21 +2058,12 @@
         env_callable=functionalization_env_callable,
         num_shards=4,
         sharded_keys={
-<<<<<<< HEAD
-            'ops_headers',
-            'func_definitions',
-            'func_registrations',
-            'func_add_back_views_definitions',
-            'func_add_back_views_registrations',
-        }
-=======
             "ops_headers",
             "func_definitions",
             "func_registrations",
             "func_add_back_views_definitions",
             "func_add_back_views_registrations",
         },
->>>>>>> 74454bdb
     )
 
     cpu_fm.write(
