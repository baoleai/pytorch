--- conflicted
+++ resolved
@@ -258,12 +258,11 @@
 void expectOutOfPlaceMultiBoxedCallingWorks(const KernelFunction& func) {
   OperatorHandle dummy = makeDummyOperatorHandle();
 
-<<<<<<< HEAD
+  auto s1 = 1.0f;
+  auto s2 = 2.0f;
   auto t1 = at::zeros({1});
   auto t2 = at::zeros({1});
-  auto s1 = 1.0f;
-  auto s2 = 2.0f;
-  vector<IValue> stack {t1, t2, s1, s2};
+  vector<IValue> stack {s1, s2, t1, t2};
   func.callBoxed(dummy, CPU_TEST_SET, &stack);
 
   // kernel should have updated output args and returned them on the stack
@@ -276,120 +275,97 @@
   EXPECT_TRUE(stack[1].toTensor().is_same(t2));
 }
 
-void expectLegacyOutOfPlaceMultiBoxedCallingWorks(const KernelFunction& func) {
-  OperatorHandle dummy = makeDummyOperatorHandle();
-
-=======
->>>>>>> c8529037
+void expectBoxedCallingFailsWith(const KernelFunction& func, const char* errorMessage) {
+  called_with_args = c10::nullopt;
+  vector<IValue> stack {3, 4};
+  OperatorHandle dummy = makeDummyOperatorHandle();
+
+  expectThrows<c10::Error>([&] {
+    func.callBoxed(dummy, CPU_TEST_SET, &stack);
+  }, errorMessage);
+}
+
+//
+// unboxed calling tests:
+//
+
+// functional
+
+// make an unboxed call to a kernel that returns a single value.
+//
+void expectUnboxedCallingWithReturnWorks(const KernelFunction& func) {
+  called_with_args = c10::nullopt;
+  OperatorHandle dummy = makeDummyOperatorHandle();
+
+  int64_t result = func.call<int64_t, int64_t, int64_t>(dummy, CPU_TEST_SET, 3, 4);
+
+  EXPECT_TRUE(called_with_args.has_value());
+  EXPECT_EQ((tuple<int64_t, int64_t>(3, 4)), *called_with_args);
+  EXPECT_EQ(5, result);
+}
+
+// make an unboxed call to a kernel that returns nothing.
+//
+void expectUnboxedCallingWithoutReturnWorks(const KernelFunction& func) {
+  called_with_args = c10::nullopt;
+  OperatorHandle dummy = makeDummyOperatorHandle();
+
+  func.call<void, int64_t, int64_t>(dummy, CPU_TEST_SET, 3, 4);
+
+  EXPECT_TRUE(called_with_args.has_value());
+  EXPECT_EQ((tuple<int64_t, int64_t>(3, 4)), *called_with_args);
+}
+
+// make an unboxed call to a kernel that returns two values.
+// When calling unboxed, multiple values are returned as a tuple.
+//
+void expectUnboxedCallingWithMultiReturnWorks(const KernelFunction& func) {
+  called_with_args = c10::nullopt;
+  OperatorHandle dummy = makeDummyOperatorHandle();
+
+  auto result = func.call<std::tuple<int64_t, int64_t>, int64_t, int64_t>(dummy, CPU_TEST_SET, 3, 4);
+
+  EXPECT_TRUE(called_with_args.has_value());
+  EXPECT_EQ((tuple<int64_t, int64_t>(3, 4)), *called_with_args);
+
+  EXPECT_EQ((tuple<int64_t, int64_t>(7, 12)), result);
+}
+
+// in/out
+
+void expectInPlaceUnboxedCallingWorks(const KernelFunction& func) {
+  OperatorHandle dummy = makeDummyOperatorHandle();
+
+  auto t = at::zeros({1});
+  at::Tensor& t_out = func.call<at::Tensor&, at::Tensor&, at::Scalar>(dummy, CPU_TEST_SET, t, 1.0f);
+
+  // should have updated first arg and returned it
+  EXPECT_EQ(t.item().toFloat(), 1.0f);
+  EXPECT_EQ(&t, &t_out);
+}
+
+void expectOutOfPlaceUnboxedCallingWorks(const KernelFunction& func) {
+  OperatorHandle dummy = makeDummyOperatorHandle();
+
+  auto t = at::zeros({1});
+  at::Tensor& t_out = func.call<at::Tensor&, at::Scalar, at::Tensor&>(dummy, CPU_TEST_SET, 1.0f, t);
+
+  // should have updated out arg and returned it
+  EXPECT_EQ(t.item().toFloat(), 1.0f);
+  EXPECT_EQ(&t, &t_out);
+}
+
+void expectOutOfPlaceMultiUnboxedCallingWorks(const KernelFunction& func) {
+  OperatorHandle dummy = makeDummyOperatorHandle();
+
   auto s1 = 1.0f;
   auto s2 = 2.0f;
   auto t1 = at::zeros({1});
   auto t2 = at::zeros({1});
-  vector<IValue> stack {s1, s2, t1, t2};
-  func.callBoxed(dummy, CPU_TEST_SET, &stack);
-
-  // kernel should have updated output args and returned them on the stack
-  EXPECT_EQ(t1.item().toFloat(), 1.0f);
-  EXPECT_EQ(t2.item().toFloat(), 2.0f);
-  EXPECT_EQ(2, stack.size());
-  EXPECT_TRUE(stack[0].isTensor());
-  EXPECT_TRUE(stack[0].toTensor().is_same(t1));
-  EXPECT_TRUE(stack[1].isTensor());
-  EXPECT_TRUE(stack[1].toTensor().is_same(t2));
-}
-
-void expectBoxedCallingFailsWith(const KernelFunction& func, const char* errorMessage) {
-  called_with_args = c10::nullopt;
-  vector<IValue> stack {3, 4};
-  OperatorHandle dummy = makeDummyOperatorHandle();
-
-  expectThrows<c10::Error>([&] {
-    func.callBoxed(dummy, CPU_TEST_SET, &stack);
-  }, errorMessage);
-}
-
-//
-// unboxed calling tests:
-//
-
-// functional
-
-// make an unboxed call to a kernel that returns a single value.
-//
-void expectUnboxedCallingWithReturnWorks(const KernelFunction& func) {
-  called_with_args = c10::nullopt;
-  OperatorHandle dummy = makeDummyOperatorHandle();
-
-  int64_t result = func.call<int64_t, int64_t, int64_t>(dummy, CPU_TEST_SET, 3, 4);
-
-  EXPECT_TRUE(called_with_args.has_value());
-  EXPECT_EQ((tuple<int64_t, int64_t>(3, 4)), *called_with_args);
-  EXPECT_EQ(5, result);
-}
-
-// make an unboxed call to a kernel that returns nothing.
-//
-void expectUnboxedCallingWithoutReturnWorks(const KernelFunction& func) {
-  called_with_args = c10::nullopt;
-  OperatorHandle dummy = makeDummyOperatorHandle();
-
-  func.call<void, int64_t, int64_t>(dummy, CPU_TEST_SET, 3, 4);
-
-  EXPECT_TRUE(called_with_args.has_value());
-  EXPECT_EQ((tuple<int64_t, int64_t>(3, 4)), *called_with_args);
-}
-
-// make an unboxed call to a kernel that returns two values.
-// When calling unboxed, multiple values are returned as a tuple.
-//
-void expectUnboxedCallingWithMultiReturnWorks(const KernelFunction& func) {
-  called_with_args = c10::nullopt;
-  OperatorHandle dummy = makeDummyOperatorHandle();
-
-  auto result = func.call<std::tuple<int64_t, int64_t>, int64_t, int64_t>(dummy, CPU_TEST_SET, 3, 4);
-
-  EXPECT_TRUE(called_with_args.has_value());
-  EXPECT_EQ((tuple<int64_t, int64_t>(3, 4)), *called_with_args);
-
-  EXPECT_EQ((tuple<int64_t, int64_t>(7, 12)), result);
-}
-
-// in/out
-
-void expectInPlaceUnboxedCallingWorks(const KernelFunction& func) {
-  OperatorHandle dummy = makeDummyOperatorHandle();
-
-  auto t = at::zeros({1});
-  at::Tensor& t_out = func.call<at::Tensor&, at::Tensor&, at::Scalar>(dummy, CPU_TEST_SET, t, 1.0f);
-
-  // should have updated first arg and returned it
-  EXPECT_EQ(t.item().toFloat(), 1.0f);
-  EXPECT_EQ(&t, &t_out);
-}
-
-void expectOutOfPlaceUnboxedCallingWorks(const KernelFunction& func) {
-  OperatorHandle dummy = makeDummyOperatorHandle();
-
-  auto t = at::zeros({1});
-  at::Tensor& t_out = func.call<at::Tensor&, at::Scalar, at::Tensor&>(dummy, CPU_TEST_SET, 1.0f, t);
-
-  // should have updated out arg and returned it
-  EXPECT_EQ(t.item().toFloat(), 1.0f);
-  EXPECT_EQ(&t, &t_out);
-}
-
-void expectOutOfPlaceMultiUnboxedCallingWorks(const KernelFunction& func) {
-  OperatorHandle dummy = makeDummyOperatorHandle();
-
-<<<<<<< HEAD
-  auto t1 = at::zeros({1});
-  auto t2 = at::zeros({1});
-  auto s1 = 1.0f;
-  auto s2 = 2.0f;
 
   std::tuple<at::Tensor&, at::Tensor&> tup = func.call<
-    std::tuple<at::Tensor&, at::Tensor&>, at::Tensor&, at::Tensor&, at::Scalar, at::Scalar
-  >(dummy, CPU_TEST_SET, t1, t2, s1, s2);
+    std::tuple<at::Tensor&, at::Tensor&>, at::Scalar, at::Scalar, at::Tensor&, at::Tensor&
+  >(dummy, CPU_TEST_SET, s1, s2, t1, t2);
 
   // kernel should have updated out args and returned them in a tuple
   EXPECT_EQ(t1.item().toFloat(), 1.0f);
@@ -404,33 +380,6 @@
   EXPECT_TRUE(t2_out.is_same(t2));
 }
 
-void expectLegacyOutOfPlaceMultiUnboxedCallingWorks(const KernelFunction& func) {
-  OperatorHandle dummy = makeDummyOperatorHandle();
-
-=======
->>>>>>> c8529037
-  auto s1 = 1.0f;
-  auto s2 = 2.0f;
-  auto t1 = at::zeros({1});
-  auto t2 = at::zeros({1});
-
-  std::tuple<at::Tensor&, at::Tensor&> tup = func.call<
-    std::tuple<at::Tensor&, at::Tensor&>, at::Scalar, at::Scalar, at::Tensor&, at::Tensor&
-  >(dummy, CPU_TEST_SET, s1, s2, t1, t2);
-
-  // kernel should have updated out args and returned them in a tuple
-  EXPECT_EQ(t1.item().toFloat(), 1.0f);
-  EXPECT_EQ(t2.item().toFloat(), 2.0f);
-
-  auto t1_out = std::get<0>(tup);
-  EXPECT_EQ(t1_out.item().toFloat(), 1.0f);
-  EXPECT_TRUE(t1_out.is_same(t1));
-
-  auto t2_out = std::get<1>(tup);
-  EXPECT_EQ(t2_out.item().toFloat(), 2.0f);
-  EXPECT_TRUE(t2_out.is_same(t2));
-}
-
 }
 
 // functional, boxed calling
