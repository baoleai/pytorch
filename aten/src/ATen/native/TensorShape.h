<<<<<<< HEAD
#pragma once
#include <ATen/core/Tensor.h>
=======
#include <ATen/ATen.h>
#include <c10/util/irange.h>
>>>>>>> 47c69933

namespace at {
namespace native {

 // Check to see if the shape of tensors is compatible
 // for being concatenated along a given dimension.
inline void check_cat_shape_except_dim(const Tensor & first, const Tensor & second, int64_t dimension, int64_t index) {
   int64_t first_dims = first.dim();
   int64_t second_dims = second.dim();
   TORCH_CHECK(first_dims == second_dims, "Tensors must have same number of dimensions: got ",
               first_dims, " and ", second_dims);
   for (const auto dim : c10::irange(first_dims)) {
     if (dim == dimension) {
       continue;
     }
     int64_t first_dim_size = first.sizes()[dim];
     int64_t second_dim_size = second.sizes()[dim];
     TORCH_CHECK(first_dim_size == second_dim_size, "Sizes of tensors must match except in dimension ",
                 dimension, ". Expected size ", static_cast<long long>(first_dim_size), " but got size ", static_cast<long long>(second_dim_size), " for tensor number ", index, " in the list.");
   }
 }

inline void check_cat_no_zero_dim(at::ArrayRef<Tensor> tensors) {
  for(const auto i : c10::irange(tensors.size())) {
    auto& t = tensors[i];
    TORCH_CHECK(t.dim() > 0,
             "zero-dimensional tensor (at position ", i, ") cannot be concatenated");
  }
}

}} // namespace at::native<|MERGE_RESOLUTION|>--- conflicted
+++ resolved
@@ -1,10 +1,6 @@
-<<<<<<< HEAD
 #pragma once
 #include <ATen/core/Tensor.h>
-=======
-#include <ATen/ATen.h>
 #include <c10/util/irange.h>
->>>>>>> 47c69933
 
 namespace at {
 namespace native {
