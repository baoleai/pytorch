--- conflicted
+++ resolved
@@ -15,20 +15,16 @@
     const int64_t dim,
     const c10::optional<ScalarType> dtype) {
   TORCH_CHECK(
-    input_arg.dim() <= 4,
-    "Vulkan cumsum expects input dimension <= 4!");
+      input_arg.dim() <= 4, "Vulkan cumsum expects input dimension <= 4!");
 
   TORCH_CHECK(
-    batch_size(input_arg) == 1,
-    "Vulkan cumsum expects batch size <= 1!");
+      batch_size(input_arg) == 1, "Vulkan cumsum expects batch size <= 1!");
 
-  TORCH_CHECK(
-    dim < 4,
-    "Vulkan cumsum expects dim < 4!");
+  TORCH_CHECK(dim < 4, "Vulkan cumsum expects dim < 4!");
 
-  if(dim<=1) {
-      // TODO: dim<0, dim=0, dim=1(z axis)
-      TORCH_CHECK(false, "Not implemented!");
+  if (dim <= 1) {
+    // TODO: dim<0, dim=0, dim=1(z axis)
+    TORCH_CHECK(false, "Not implemented!");
   }
 
   api::Context* const context = api::context();
@@ -37,30 +33,21 @@
   const vTensor& v_input = convert(input);
 
   vTensor v_output{
-    context,
-    input_arg.sizes(),
-    input_arg.options(),
+      context,
+      input_arg.sizes(),
+      input_arg.options(),
   };
 
   const struct Block final {
     int32_t axis;
-  } block {
-    (3-safe_downcast<int32_t>(dim)),
+  } block{
+      (3 - safe_downcast<int32_t>(dim)),
   };
 
   api::UniformParamsBuffer params(context, block);
   api::PipelineBarrier pipeline_barrier{};
 
   context->submit_compute_job(
-<<<<<<< HEAD
-      // shader layout signature
-      {
-        VK_DESCRIPTOR_TYPE_STORAGE_IMAGE,
-        VK_DESCRIPTOR_TYPE_COMBINED_IMAGE_SAMPLER,
-        VK_DESCRIPTOR_TYPE_UNIFORM_BUFFER,
-      },
-=======
->>>>>>> f5b460b2
       // shader descriptor
       VK_KERNEL(cumsum),
       // pipeline barrier
@@ -76,9 +63,7 @@
           pipeline_barrier,
           api::PipelineStage::COMPUTE,
           api::MemoryAccessType::WRITE),
-      v_input.image(
-          pipeline_barrier,
-          api::PipelineStage::COMPUTE),
+      v_input.image(pipeline_barrier, api::PipelineStage::COMPUTE),
       // params buffer
       params.buffer());
 
