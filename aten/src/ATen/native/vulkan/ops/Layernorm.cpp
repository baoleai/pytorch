--- conflicted
+++ resolved
@@ -14,7 +14,6 @@
     IntArrayRef normalized_shape,
     const c10::optional<Tensor>& weight /* optional */,
     const c10::optional<Tensor>& bias /* optional */) {
-
   const auto normalized_ndim = normalized_shape.size();
   TORCH_CHECK(
       normalized_ndim >= 1,
@@ -60,7 +59,6 @@
     const c10::optional<Tensor>& bias_opt /* optional */,
     double eps,
     bool /* cudnn_enable, deprecated */) {
-
   _check_layer_norm_inputs(input_arg, normalized_shape, weight_opt, bias_opt);
 
   TORCH_CHECK(
@@ -83,9 +81,11 @@
       weight_opt->defined() && bias_opt->defined(),
       "Vulkan layernorm expects weight and bias arguments");
 
-  const auto volume = c10::multiply_integers(v_input_sizes.cbegin(), v_input_sizes.end());
+  const auto volume =
+      c10::multiply_integers(v_input_sizes.cbegin(), v_input_sizes.end());
 
-  const Tensor weight = weight_opt->is_vulkan() ? *weight_opt : weight_opt->vulkan();
+  const Tensor weight =
+      weight_opt->is_vulkan() ? *weight_opt : weight_opt->vulkan();
   const vTensor& v_weight = convert(weight);
 
   const Tensor bias = bias_opt->is_vulkan() ? *bias_opt : bias_opt->vulkan();
@@ -94,9 +94,9 @@
   api::Context* const context = api::context();
 
   vTensor v_output{
-    context,
-    v_input_sizes,
-    v_input.options(),
+      context,
+      v_input_sizes,
+      v_input.options(),
   };
 
   const struct Block final {
@@ -104,28 +104,16 @@
     int32_t volume;
     int32_t last_texel_end_offset;
     float epsilon;
-  } block {
-    v_input.extents(),
-    safe_downcast<int32_t>(volume),
-    safe_downcast<int32_t>((v_input_sizes[input_arg.dim() - 3] - 1) % 4),
-    safe_downcast<float>(eps)
-  };
+  } block{
+      v_input.extents(),
+      safe_downcast<int32_t>(volume),
+      safe_downcast<int32_t>((v_input_sizes[input_arg.dim() - 3] - 1) % 4),
+      safe_downcast<float>(eps)};
 
   api::UniformParamsBuffer params(context, block);
   api::PipelineBarrier pipeline_barrier{};
 
   context->submit_compute_job(
-<<<<<<< HEAD
-      // shader layout signature
-      {
-        VK_DESCRIPTOR_TYPE_STORAGE_IMAGE,
-        VK_DESCRIPTOR_TYPE_COMBINED_IMAGE_SAMPLER,
-        VK_DESCRIPTOR_TYPE_COMBINED_IMAGE_SAMPLER,
-        VK_DESCRIPTOR_TYPE_COMBINED_IMAGE_SAMPLER,
-        VK_DESCRIPTOR_TYPE_UNIFORM_BUFFER,
-      },
-=======
->>>>>>> f5b460b2
       // shader descriptor
       VK_KERNEL(layernorm),
       // pipeline barrier
@@ -141,15 +129,9 @@
           pipeline_barrier,
           api::PipelineStage::COMPUTE,
           api::MemoryAccessType::WRITE),
-      v_input.image(
-          pipeline_barrier,
-          api::PipelineStage::COMPUTE),
-      v_weight.image(
-          pipeline_barrier,
-          api::PipelineStage::COMPUTE),
-      v_bias.image(
-          pipeline_barrier,
-          api::PipelineStage::COMPUTE),
+      v_input.image(pipeline_barrier, api::PipelineStage::COMPUTE),
+      v_weight.image(pipeline_barrier, api::PipelineStage::COMPUTE),
+      v_bias.image(pipeline_barrier, api::PipelineStage::COMPUTE),
       // params buffer
       params.buffer());
 
