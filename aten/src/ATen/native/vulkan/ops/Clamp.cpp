--- conflicted
+++ resolved
@@ -14,9 +14,7 @@
     const c10::optional<Scalar>& min,
     const c10::optional<Scalar>& max,
     const api::ShaderSource& shader_descriptor) {
-  TORCH_CHECK(
-      min || max,
-      "At least one of 'min' or 'max' must not be None");
+  TORCH_CHECK(min || max, "At least one of 'min' or 'max' must not be None");
 
   api::Context* const context = api::context();
 
@@ -24,37 +22,28 @@
   const vTensor& v_self = convert(self_arg);
 
   vTensor v_output{
-    context,
-    v_self.sizes(),
-    v_self.options(),
+      context,
+      v_self.sizes(),
+      v_self.options(),
   };
 
   const struct Block final {
     uvec3 extents;
     uint32_t _;
     vec2 clamp;
-  } block {
-    v_output.extents(),
-    0u,
-    {
-      min ? min->to<float>() : -std::numeric_limits<float>::infinity(),
-      max ? max->to<float>() : std::numeric_limits<float>::infinity(),
-    },
-  };
-
-  api::UniformParamsBuffer params(context, block);
-  api::PipelineBarrier pipeline_barrier{};
-
-  context->submit_compute_job(
-<<<<<<< HEAD
-      // shader layout signature
+  } block{
+      v_output.extents(),
+      0u,
       {
-        VK_DESCRIPTOR_TYPE_STORAGE_IMAGE,
-        VK_DESCRIPTOR_TYPE_COMBINED_IMAGE_SAMPLER,
-        VK_DESCRIPTOR_TYPE_UNIFORM_BUFFER,
+          min ? min->to<float>() : -std::numeric_limits<float>::infinity(),
+          max ? max->to<float>() : std::numeric_limits<float>::infinity(),
       },
-=======
->>>>>>> f5b460b2
+  };
+
+  api::UniformParamsBuffer params(context, block);
+  api::PipelineBarrier pipeline_barrier{};
+
+  context->submit_compute_job(
       // shader descriptor
       shader_descriptor,
       // pipeline barrier
@@ -70,9 +59,7 @@
           pipeline_barrier,
           api::PipelineStage::COMPUTE,
           api::MemoryAccessType::WRITE),
-      v_self.image(
-          pipeline_barrier,
-          api::PipelineStage::COMPUTE),
+      v_self.image(pipeline_barrier, api::PipelineStage::COMPUTE),
       // params buffer
       params.buffer());
 
@@ -91,9 +78,7 @@
     const c10::optional<Scalar>& min,
     const c10::optional<Scalar>& max,
     const api::ShaderSource& shader_descriptor) {
-  TORCH_CHECK(
-      min || max,
-      "At least one of 'min' or 'max' must not be None");
+  TORCH_CHECK(min || max, "At least one of 'min' or 'max' must not be None");
 
   TORCH_CHECK(
       self_arg.is_vulkan(),
@@ -108,27 +93,19 @@
     uvec3 extents;
     uint32_t _;
     vec2 clamp;
-  } block {
-    v_self.extents(),
-    0u,
-    {
-      min ? min->to<float>() : -std::numeric_limits<float>::infinity(),
-      max ? max->to<float>() : std::numeric_limits<float>::infinity(),
-    },
-  };
-
-  api::UniformParamsBuffer params(context, block);
-  api::PipelineBarrier pipeline_barrier{};
-
-  context->submit_compute_job(
-<<<<<<< HEAD
-      // shader layout signature
+  } block{
+      v_self.extents(),
+      0u,
       {
-        VK_DESCRIPTOR_TYPE_STORAGE_IMAGE,
-        VK_DESCRIPTOR_TYPE_UNIFORM_BUFFER,
+          min ? min->to<float>() : -std::numeric_limits<float>::infinity(),
+          max ? max->to<float>() : std::numeric_limits<float>::infinity(),
       },
-=======
->>>>>>> f5b460b2
+  };
+
+  api::UniformParamsBuffer params(context, block);
+  api::PipelineBarrier pipeline_barrier{};
+
+  context->submit_compute_job(
       // shader descriptor
       shader_descriptor,
       // pipeline barrier
@@ -173,32 +150,23 @@
   const vTensor& v_self = convert(self);
 
   vTensor v_output{
-    context,
-    v_self.sizes(),
-    v_self.options(),
-  };
-
-  const struct Block final {
-    uvec3 extents;
-    uint32_t _;
-  } block {
-    v_output.extents(),
-    0u,
-  };
-
-  api::UniformParamsBuffer params(context, block);
-  api::PipelineBarrier pipeline_barrier{};
-
-  context->submit_compute_job(
-<<<<<<< HEAD
-      // shader layout signature
-      {
-        VK_DESCRIPTOR_TYPE_STORAGE_IMAGE,
-        VK_DESCRIPTOR_TYPE_COMBINED_IMAGE_SAMPLER,
-        VK_DESCRIPTOR_TYPE_UNIFORM_BUFFER,
-      },
-=======
->>>>>>> f5b460b2
+      context,
+      v_self.sizes(),
+      v_self.options(),
+  };
+
+  const struct Block final {
+    uvec3 extents;
+    uint32_t _;
+  } block{
+      v_output.extents(),
+      0u,
+  };
+
+  api::UniformParamsBuffer params(context, block);
+  api::PipelineBarrier pipeline_barrier{};
+
+  context->submit_compute_job(
       // shader descriptor
       shader_descriptor,
       // pipeline barrier
@@ -214,9 +182,7 @@
           pipeline_barrier,
           api::PipelineStage::COMPUTE,
           api::MemoryAccessType::WRITE),
-      v_self.image(
-          pipeline_barrier,
-          api::PipelineStage::COMPUTE),
+      v_self.image(pipeline_barrier, api::PipelineStage::COMPUTE),
       // params buffer
       params.buffer());
 
@@ -237,23 +203,15 @@
   const struct Block final {
     uvec3 extents;
     uint32_t _;
-  } block {
-    v_self.extents(),
-    0u,
-  };
-
-  api::UniformParamsBuffer params(context, block);
-  api::PipelineBarrier pipeline_barrier{};
-
-  context->submit_compute_job(
-<<<<<<< HEAD
-      // shader layout signature
-      {
-        VK_DESCRIPTOR_TYPE_STORAGE_IMAGE,
-        VK_DESCRIPTOR_TYPE_UNIFORM_BUFFER,
-      },
-=======
->>>>>>> f5b460b2
+  } block{
+      v_self.extents(),
+      0u,
+  };
+
+  api::UniformParamsBuffer params(context, block);
+  api::PipelineBarrier pipeline_barrier{};
+
+  context->submit_compute_job(
       // shader descriptor
       shader_descriptor,
       // pipeline barrier
@@ -275,17 +233,11 @@
   return self_arg;
 }
 
-Tensor hardtanh(
-    const Tensor& self,
-    const Scalar& min,
-    const Scalar& max) {
+Tensor hardtanh(const Tensor& self, const Scalar& min, const Scalar& max) {
   return ops::_clamp(self, min, max, VK_KERNEL(clamp));
 }
 
-Tensor& hardtanh_(
-    Tensor& self,
-    const Scalar& min,
-    const Scalar& max) {
+Tensor& hardtanh_(Tensor& self, const Scalar& min, const Scalar& max) {
   return ops::_clamp_(self, min, max, VK_KERNEL(clamp_));
 }
 
@@ -323,34 +275,25 @@
   const vTensor& v_self = convert(self);
 
   vTensor v_output{
-    context,
-    v_self.sizes(),
-    v_self.options(),
+      context,
+      v_self.sizes(),
+      v_self.options(),
   };
 
   const struct Block final {
     uvec3 extents;
     uint32_t _;
     float scalar_value;
-  } block {
-    v_output.extents(),
-    0u,
-    scalar_arg.to<float>(),
-  };
-
-  api::UniformParamsBuffer params(context, block);
-  api::PipelineBarrier pipeline_barrier{};
-
-  context->submit_compute_job(
-<<<<<<< HEAD
-      // shader layout signature
-      {
-        VK_DESCRIPTOR_TYPE_STORAGE_IMAGE,
-        VK_DESCRIPTOR_TYPE_COMBINED_IMAGE_SAMPLER,
-        VK_DESCRIPTOR_TYPE_UNIFORM_BUFFER,
-      },
-=======
->>>>>>> f5b460b2
+  } block{
+      v_output.extents(),
+      0u,
+      scalar_arg.to<float>(),
+  };
+
+  api::UniformParamsBuffer params(context, block);
+  api::PipelineBarrier pipeline_barrier{};
+
+  context->submit_compute_job(
       // shader descriptor
       shader_descriptor,
       // pipeline barrier
@@ -366,9 +309,7 @@
           pipeline_barrier,
           api::PipelineStage::COMPUTE,
           api::MemoryAccessType::WRITE),
-      v_self.image(
-          pipeline_barrier,
-          api::PipelineStage::COMPUTE),
+      v_self.image(pipeline_barrier, api::PipelineStage::COMPUTE),
       // params buffer
       params.buffer());
 
@@ -391,24 +332,16 @@
     uvec3 extents;
     uint32_t _;
     float scalar_value;
-  } block {
-    v_self.extents(),
-    0u,
-    scalar_arg.to<float>(),
-  };
-
-  api::UniformParamsBuffer params(context, block);
-  api::PipelineBarrier pipeline_barrier{};
-
-  context->submit_compute_job(
-<<<<<<< HEAD
-      // shader layout signature
-      {
-        VK_DESCRIPTOR_TYPE_STORAGE_IMAGE,
-        VK_DESCRIPTOR_TYPE_UNIFORM_BUFFER,
-      },
-=======
->>>>>>> f5b460b2
+  } block{
+      v_self.extents(),
+      0u,
+      scalar_arg.to<float>(),
+  };
+
+  api::UniformParamsBuffer params(context, block);
+  api::PipelineBarrier pipeline_barrier{};
+
+  context->submit_compute_job(
       // shader descriptor
       shader_descriptor,
       // pipeline barrier
@@ -430,29 +363,22 @@
   return self_arg;
 }
 
-Tensor hardshrink(
-    const Tensor& self_arg,
-    const Scalar& lambd) {
+Tensor hardshrink(const Tensor& self_arg, const Scalar& lambd) {
   float abs_lambd = std::abs(lambd.to<float>());
   return ops::activation_scalar(self_arg, abs_lambd, VK_KERNEL(hardshrink));
 }
 
-Tensor& hardshrink_(
-    Tensor& self,
-    const Scalar& lambd) {
+Tensor& hardshrink_(Tensor& self, const Scalar& lambd) {
   float abs_lambd = std::abs(lambd.to<float>());
   return ops::activation_scalar_(self, abs_lambd, VK_KERNEL(hardshrink_));
 }
 
-Tensor leaky_relu(
-    const Tensor& self_arg,
-    const Scalar& negative_slope) {
-  return ops::activation_scalar(self_arg, negative_slope, VK_KERNEL(leaky_relu));
-}
-
-Tensor& leaky_relu_(
-    Tensor& self,
-    const Scalar& negative_slope) {
+Tensor leaky_relu(const Tensor& self_arg, const Scalar& negative_slope) {
+  return ops::activation_scalar(
+      self_arg, negative_slope, VK_KERNEL(leaky_relu));
+}
+
+Tensor& leaky_relu_(Tensor& self, const Scalar& negative_slope) {
   return ops::activation_scalar_(self, negative_slope, VK_KERNEL(leaky_relu_));
 }
 
