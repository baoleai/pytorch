#include <ATen/native/vulkan/api/Resource.h>
#include <ATen/native/vulkan/api/Adapter.h>

namespace at {
namespace native {
namespace vulkan {
namespace api {

//
// Utility Functions
//

VkFormat vk_format(const caffe2::TypeMeta dtype) {
  switch (c10::typeMetaToScalarType(dtype)) {
    case kFloat:
    #ifdef USE_VULKAN_FP16_INFERENCE
      return VK_FORMAT_R16G16B16A16_SFLOAT;
    #else
      return VK_FORMAT_R32G32B32A32_SFLOAT;
    #endif /* USE_VULKAN_FP16_INFERENCE */

    default:
      return VK_FORMAT_UNDEFINED;
  }
}

//
// MemoryBarrier
//

MemoryBarrier::MemoryBarrier(
    const VkAccessFlags src_access_flags,
    const VkAccessFlags dst_access_flags)
  : handle{
      VK_STRUCTURE_TYPE_MEMORY_BARRIER,  // sType
      nullptr,  // pNext
      src_access_flags,  // srcAccessMask
      dst_access_flags,  // dstAccessMask
    } {
}

//
// VulkanBuffer
//

VulkanBuffer::VulkanBuffer()
  : memory_properties_{},
    buffer_properties_{},
    allocator_(VK_NULL_HANDLE),
    allocation_(VK_NULL_HANDLE),
    handle_(VK_NULL_HANDLE) {
}

VulkanBuffer::VulkanBuffer(
    const VmaAllocator vma_allocator,
    const VkDeviceSize size,
    const VulkanBuffer::MemoryProperties& mem_props)
  : memory_properties_(mem_props),
    buffer_properties_({
      size,
      0u,
      size,
    }),
    allocator_(vma_allocator),
    allocation_(VK_NULL_HANDLE),
    handle_(VK_NULL_HANDLE) {
  const VkBufferCreateInfo buffer_create_info{
    VK_STRUCTURE_TYPE_BUFFER_CREATE_INFO,  // sType
    nullptr,  // pNext
    0u,  // flags
    size,  // size
    memory_properties_.buffer_usage,  // usage
    VK_SHARING_MODE_EXCLUSIVE,  // sharingMode
    0u,  // queueFamilyIndexCount
    nullptr,  // pQueueFamilyIndices
  };

  // TODO: enable creation with a custom pool
  VmaAllocationCreateInfo alloc_create_info {
    VMA_ALLOCATION_CREATE_STRATEGY_MIN_MEMORY_BIT, // flags
    memory_properties_.memory_usage,  // usage
    memory_properties_.required_mem_flags,  // requiredFlags
    memory_properties_.preferred_mem_flags,  // preferredFlags
    0u,  // memoryTypeBits
    VK_NULL_HANDLE,  // pool
    nullptr,  // pUserData
    0.5f,  // priority
  };

  VK_CHECK(vmaCreateBuffer(
      allocator_, &buffer_create_info, &alloc_create_info,
      &handle_, &allocation_, nullptr));
}

VulkanBuffer::VulkanBuffer(VulkanBuffer&& other) noexcept
  : memory_properties_(other.memory_properties_),
    buffer_properties_(other.buffer_properties_),
    allocator_(other.allocator_),
    allocation_(other.allocation_),
    handle_(other.handle_) {
  other.allocation_ = VK_NULL_HANDLE;
  other.handle_ = VK_NULL_HANDLE;
}

VulkanBuffer& VulkanBuffer::operator=(VulkanBuffer&& other) noexcept {
  const VmaAllocation tmp_allocation = allocation_;
  const VkBuffer tmp_buffer = handle_;

  memory_properties_ = other.memory_properties_;
  buffer_properties_ = other.buffer_properties_;
  allocator_ = other.allocator_;
  allocation_ = other.allocation_;
  handle_ = other.handle_;

  other.allocation_ = tmp_allocation;
  other.handle_ = tmp_buffer;

  return *this;
}

VulkanBuffer::~VulkanBuffer() {
  if (VK_NULL_HANDLE != handle_) {
    vmaDestroyBuffer(allocator_, handle_, allocation_);
  }
}

//
// MemoryMap
//

MemoryMap::MemoryMap(const VulkanBuffer& buffer, const uint8_t access)
  : access_(access),
    allocator_(buffer.vma_allocator()),
    allocation_(buffer.allocation()),
    data_(nullptr) {
  VK_CHECK(vmaMapMemory(allocator_, allocation_, &data_));
}

MemoryMap::MemoryMap(MemoryMap&& other) noexcept
  : access_(other.access_),
    allocator_(other.allocator_),
    allocation_(other.allocation_),
    data_(other.data_) {
  other.allocation_ = VK_NULL_HANDLE;
  other.data_ = nullptr;
}

MemoryMap::~MemoryMap() {
  if (C10_UNLIKELY(!data_)) {
    return;
  }

  if (access_ & MemoryAccessType::WRITE) {
    // Call will be ignored by implementation if the memory type this allocation
    // belongs to is not HOST_VISIBLE or is HOST_COHERENT, which is the behavior
    // we want.
    VK_CHECK(vmaFlushAllocation(allocator_, allocation_, 0u, VK_WHOLE_SIZE));
  }

  vmaUnmapMemory(allocator_, allocation_);
}

void MemoryMap::invalidate() {
  if (access_ & MemoryAccessType::READ) {
    // Call will be ignored by implementation if the memory type this allocation
    // belongs to is not HOST_VISIBLE or is HOST_COHERENT, which is the behavior
    // we want.
    VK_CHECK(vmaInvalidateAllocation(
        allocator_, allocation_, 0u, VK_WHOLE_SIZE));
  }
}

//
// BufferMemoryBarrier
//

BufferMemoryBarrier::BufferMemoryBarrier(
    const VkAccessFlags src_access_flags,
    const VkAccessFlags dst_access_flags,
    const VulkanBuffer& buffer)
  : handle{
      VK_STRUCTURE_TYPE_BUFFER_MEMORY_BARRIER,  // sType
      nullptr,  // pNext
      src_access_flags,  // srcAccessMask
      dst_access_flags,  // dstAccessMask
      VK_QUEUE_FAMILY_IGNORED,  // srcQueueFamilyIndex
      VK_QUEUE_FAMILY_IGNORED,  // dstQueueFamilyIndex
      buffer.handle_,  // buffer
      buffer.buffer_properties_.mem_offset,  // offset
      buffer.buffer_properties_.mem_range,  // size
    } {
}

//
// ImageSampler
//

bool operator==(
    const ImageSampler::Properties& _1,
    const ImageSampler::Properties& _2) {
  return (_1.filter == _2.filter && \
          _1.mipmap_mode == _2.mipmap_mode && \
          _1.address_mode == _2.address_mode && \
          _1.border_color == _2.border_color);
}

ImageSampler::ImageSampler(
    const VkDevice device,
    const ImageSampler::Properties& props)
  : device_(device),
    handle_(VK_NULL_HANDLE) {
  const VkSamplerCreateInfo sampler_create_info{
    VK_STRUCTURE_TYPE_SAMPLER_CREATE_INFO,  // sType
    nullptr,  // pNext
    0u,  // flags
    props.filter,  // magFilter
    props.filter,  // minFilter
    props.mipmap_mode,  // mipmapMode
    props.address_mode,  // addressModeU
    props.address_mode,  // addressModeV
    props.address_mode,  // addressModeW
    0.0f,  // mipLodBias
    VK_FALSE,  // anisotropyEnable
    1.0f,  // maxAnisotropy,
    VK_FALSE,  // compareEnable
    VK_COMPARE_OP_NEVER,  // compareOp
    0.0f,  // minLod
    VK_LOD_CLAMP_NONE,  // maxLod
    props.border_color,  // borderColor
    VK_FALSE,  // unnormalizedCoordinates
  };

  VK_CHECK(vkCreateSampler(
      device_, &sampler_create_info, nullptr, &handle_));
}

ImageSampler::ImageSampler(ImageSampler&& other) noexcept
  : device_(other.device_),
    handle_(other.handle_) {
  other.handle_ = VK_NULL_HANDLE;
}

ImageSampler::~ImageSampler() {
  if C10_LIKELY(VK_NULL_HANDLE == handle_) {
    return;
  }
  vkDestroySampler(device_, handle_, nullptr);
}

size_t ImageSampler::Hasher::operator()(
    const ImageSampler::Properties& props) const {
  return c10::get_hash(
      props.filter,
      props.mipmap_mode,
      props.address_mode,
      props.border_color);
}

void swap(ImageSampler& lhs, ImageSampler& rhs) noexcept {
  VkDevice tmp_device = lhs.device_;
  VkSampler tmp_handle = lhs.handle_;

  lhs.device_ = rhs.device_;
  lhs.handle_ = rhs.handle_;

  rhs.device_ = tmp_device;
  rhs.handle_ = tmp_handle;
}

//
// VulkanImage
//

VulkanImage::VulkanImage()
  : memory_properties_{},
    image_properties_{},
    view_properties_{},
    sampler_properties_{},
    allocator_(VK_NULL_HANDLE),
    allocation_(VK_NULL_HANDLE),
    handles_{
        VK_NULL_HANDLE,
        VK_NULL_HANDLE,
        VK_NULL_HANDLE,
    },
    layout_{} {
}

VulkanImage::VulkanImage(
    const VmaAllocator vma_allocator,
    const VkDevice device,
    const MemoryProperties& mem_props,
    const ImageProperties& image_props,
    const ViewProperties& view_props,
    const SamplerProperties& sampler_props,
    const VkImageLayout layout,
    const VkSampler sampler)
  : memory_properties_(mem_props),
    image_properties_(image_props),
    view_properties_(view_props),
    sampler_properties_(sampler_props),
    allocator_(vma_allocator),
    allocation_(VK_NULL_HANDLE),
    handles_{
        VK_NULL_HANDLE,
        VK_NULL_HANDLE,
        sampler,
    },
    layout_(layout) {
  const VkImageCreateInfo image_create_info{
    VK_STRUCTURE_TYPE_IMAGE_CREATE_INFO,  // sType
    nullptr,  // pNext
    0u,  // flags
    image_properties_.image_type,  // imageType
    image_properties_.image_format,  // format
    image_properties_.image_extents,  // extents
    1u,  // mipLevels
    1u,  // arrayLayers
    VK_SAMPLE_COUNT_1_BIT,  // samples
    VK_IMAGE_TILING_OPTIMAL,  // tiling
    memory_properties_.image_usage,  // usage
    VK_SHARING_MODE_EXCLUSIVE,  // sharingMode
    0u,  // queueFamilyIndexCount
    nullptr,  // pQueueFamilyIndices
    layout_,  // initialLayout
  };

  // TODO: enable creation with a custom pool
  const VmaAllocationCreateInfo alloc_create_info{
    VMA_ALLOCATION_CREATE_STRATEGY_MIN_MEMORY_BIT, // flags
    memory_properties_.memory_usage,  // usage
    memory_properties_.required_mem_flags,  // requiredFlags
    memory_properties_.preferred_mem_flags,  // preferredFlags
    0u,  // memoryTypeBits
    VK_NULL_HANDLE,  // pool
    nullptr,  // pUserData
    0.5f,  // priority
  };

  VK_CHECK(vmaCreateImage(
      allocator_, &image_create_info, &alloc_create_info,
      &(handles_.image), &allocation_, nullptr));

  // Image View

  const VkComponentMapping component_mapping{
    VK_COMPONENT_SWIZZLE_IDENTITY,  // r
    VK_COMPONENT_SWIZZLE_IDENTITY,  // g
    VK_COMPONENT_SWIZZLE_IDENTITY,  // b
    VK_COMPONENT_SWIZZLE_IDENTITY,  // a
  };

  const VkImageSubresourceRange subresource_range{
    VK_IMAGE_ASPECT_COLOR_BIT,  // aspectMask
    0u,  // baseMipLevel
    VK_REMAINING_MIP_LEVELS,  // levelCount
    0u,  // baseArrayLayer
    VK_REMAINING_ARRAY_LAYERS,  // layerCount
  };

  const VkImageViewCreateInfo image_view_create_info{
    VK_STRUCTURE_TYPE_IMAGE_VIEW_CREATE_INFO,  // sType
    nullptr,  // pNext
    0u,  // flags
    handles_.image,  // image
    view_properties_.view_type,  // viewType
    view_properties_.view_format,  // format
    component_mapping,  // components
    subresource_range,  // subresourceRange
  };

  VK_CHECK(vkCreateImageView(
      device, &image_view_create_info, nullptr, &(handles_.image_view)));
}

VulkanImage::VulkanImage(VulkanImage&& other) noexcept
  : memory_properties_(other.memory_properties_),
    image_properties_(other.image_properties_),
    view_properties_(other.view_properties_),
    sampler_properties_(other.sampler_properties_),
    allocator_(other.allocator_),
    allocation_(other.allocation_),
    handles_(other.handles_),
    layout_(other.layout_) {
  other.allocation_ = VK_NULL_HANDLE;
  other.handles_.image = VK_NULL_HANDLE;
  other.handles_.image_view = VK_NULL_HANDLE;
  other.handles_.sampler = VK_NULL_HANDLE;
}

VulkanImage& VulkanImage::operator=(VulkanImage&& other) noexcept {
  const VmaAllocation tmp_allocation = allocation_;
  const VkImage tmp_image = handles_.image;
  const VkImageView tmp_image_view = handles_.image_view;

  memory_properties_ = other.memory_properties_;
  image_properties_ = other.image_properties_;
  view_properties_ = other.view_properties_;
  sampler_properties_ = other.sampler_properties_;
  allocator_ = other.allocator_;
  allocation_ = other.allocation_;
  handles_ = other.handles_;
  layout_ = other.layout_;

  other.allocation_ = tmp_allocation;
  other.handles_.image = tmp_image;
  other.handles_.image_view = tmp_image_view;

  return *this;
}

VulkanImage::~VulkanImage() {
  if (VK_NULL_HANDLE != handles_.image_view) {
    VmaAllocatorInfo allocator_info{};
    vmaGetAllocatorInfo(allocator_, &allocator_info);
    vkDestroyImageView(allocator_info.device, handles_.image_view, nullptr);
  }

  if (VK_NULL_HANDLE != handles_.image) {
    vmaDestroyImage(allocator_, handles_.image, allocation_);
  }
}

//
// ImageMemoryBarrier
//

ImageMemoryBarrier::ImageMemoryBarrier(
      const VkAccessFlags src_access_flags,
      const VkAccessFlags dst_access_flags,
      const VkImageLayout src_layout_flags,
      const VkImageLayout dst_layout_flags,
      const VulkanImage& image)
  : handle{
      VK_STRUCTURE_TYPE_IMAGE_MEMORY_BARRIER,  // sType
      nullptr,  // pNext
      src_access_flags,  // srcAccessMask
      dst_access_flags,  // dstAccessMask
      src_layout_flags,  // oldLayout
      dst_layout_flags,  // newLayout
      VK_QUEUE_FAMILY_IGNORED,  // srcQueueFamilyIndex
      VK_QUEUE_FAMILY_IGNORED,  // dstQueueFamilyIndex
      image.handles_.image,  // image
      {  // subresourceRange
        VK_IMAGE_ASPECT_COLOR_BIT,  // aspectMask
        0u,  // baseMipLevel
        VK_REMAINING_MIP_LEVELS,  // levelCount
        0u,  // baseArrayLayer
        VK_REMAINING_ARRAY_LAYERS,  // layerCount
      },
    } {
}

//
// SamplerCache
//

SamplerCache::SamplerCache(const VkDevice device)
  : cache_mutex_{},
    device_(device),
    cache_{} {
}

SamplerCache::SamplerCache(SamplerCache&& other) noexcept
  : cache_mutex_{},
    device_(other.device_) {
  std::lock_guard<std::mutex> lock(other.cache_mutex_);
  cache_ = std::move(other.cache_);
}

SamplerCache::~SamplerCache() {
  purge();
}

VkSampler SamplerCache::retrieve(const SamplerCache::Key& key) {
  std::lock_guard<std::mutex> lock(cache_mutex_);

  auto it = cache_.find(key);
  if C10_UNLIKELY(cache_.cend() == it) {
    it = cache_.insert({key, SamplerCache::Value(device_, key)}).first;
  }

  return it->second.handle();
}

void SamplerCache::purge() {
  cache_.clear();
}

//
// MemoryAllocator
//

MemoryAllocator::MemoryAllocator(
    const VkInstance instance,
    const VkPhysicalDevice physical_device,
    const VkDevice device)
  : instance_{},
    physical_device_(physical_device),
    device_(device),
    allocator_{VK_NULL_HANDLE} {
  const VmaAllocatorCreateInfo allocator_create_info{
    0u,  // flags
    physical_device_,  // physicalDevice
    device_,  // device
    0u,  // preferredLargeHeapBlockSize
    nullptr,  // pAllocationCallbacks
    nullptr,  // pDeviceMemoryCallbacks
    1u,  // frameinUseCount
    nullptr,  // pHeapSizeLimit
    nullptr,  // pVulkanFunctions
    nullptr,  // pRecordSettings
    instance,  // instance
    VK_API_VERSION_1_0,  // vulkanApiVersion
  };

  VK_CHECK(vmaCreateAllocator(&allocator_create_info, &allocator_));
}

MemoryAllocator::MemoryAllocator(MemoryAllocator&& other) noexcept
  : instance_(other.instance_),
    physical_device_(other.physical_device_),
    device_(other.device_),
    allocator_(other.allocator_) {
  other.allocator_ = VK_NULL_HANDLE;
  other.device_ = VK_NULL_HANDLE;
  other.physical_device_ = VK_NULL_HANDLE;
  other.instance_ = VK_NULL_HANDLE;
}

MemoryAllocator::~MemoryAllocator() {
  if C10_LIKELY(VK_NULL_HANDLE == allocator_) {
    return;
  }
  vmaDestroyAllocator(allocator_);
}

VulkanImage MemoryAllocator::create_image3d_fp(
      const VkExtent3D& extents,
      const VulkanImage::SamplerProperties& sampler_props,
      const VkSampler sampler,
      bool allow_transfer) {
  VkImageUsageFlags usage = VK_IMAGE_USAGE_SAMPLED_BIT | VK_IMAGE_USAGE_STORAGE_BIT;
  if (allow_transfer) {
    usage |= (VK_IMAGE_USAGE_TRANSFER_SRC_BIT | VK_IMAGE_USAGE_TRANSFER_DST_BIT);
  }

  const VulkanImage::MemoryProperties mem_props{
    VMA_MEMORY_USAGE_GPU_ONLY,
    0u,
    0u,
    usage,
  };

#ifdef USE_VULKAN_FP16_INFERENCE
    const VkFormat image_format = VK_FORMAT_R16G16B16A16_SFLOAT;
#else
    const VkFormat image_format = VK_FORMAT_R32G32B32A32_SFLOAT;
#endif

  const VulkanImage::ImageProperties image_props{
    VK_IMAGE_TYPE_3D,
    image_format,
    extents,
  };

  const VulkanImage::ViewProperties view_props{
    VK_IMAGE_VIEW_TYPE_3D,
    image_format,
  };

  const VkImageLayout initial_layout = VK_IMAGE_LAYOUT_UNDEFINED;

  return VulkanImage(
      allocator_, device_,
      mem_props, image_props, view_props, sampler_props,
      initial_layout, sampler);
}

VulkanBuffer MemoryAllocator::create_storage_buffer(
<<<<<<< HEAD
    const VkDeviceSize size, const bool gpu_only) {
  const VkBufferUsageFlags buffer_usage = \
      VK_BUFFER_USAGE_STORAGE_BUFFER_BIT |
      VK_BUFFER_USAGE_TRANSFER_SRC_BIT |
      VK_BUFFER_USAGE_TRANSFER_DST_BIT;
=======
    const VkDeviceSize size,
    const bool gpu_only) {
  const VkBufferUsageFlags buffer_usage = VK_BUFFER_USAGE_STORAGE_BUFFER_BIT;

  VmaAllocationCreateFlags create_flags = DEFAULT_ALLOCATION_STRATEGY;
  if (!gpu_only) {
    create_flags |= VMA_ALLOCATION_CREATE_HOST_ACCESS_RANDOM_BIT;
  }

  const VmaMemoryUsage vma_usage =
      gpu_only ? VMA_MEMORY_USAGE_AUTO_PREFER_DEVICE : VMA_MEMORY_USAGE_AUTO;
>>>>>>> f5b460b2

  const VmaMemoryUsage vma_usage = \
      gpu_only ? VMA_MEMORY_USAGE_GPU_ONLY : VMA_MEMORY_USAGE_GPU_TO_CPU;

  const VkMemoryPropertyFlags preferred_mem_props = \
      gpu_only ? 0u : VK_MEMORY_PROPERTY_HOST_COHERENT_BIT;

  const VulkanBuffer::MemoryProperties mem_props{
    vma_usage,
    0u,
    preferred_mem_props,
    buffer_usage,
  };

  return VulkanBuffer(allocator_, size, mem_props);
}

VulkanBuffer MemoryAllocator::create_staging_buffer(const VkDeviceSize size) {
  const VulkanBuffer::MemoryProperties mem_props{
    VMA_MEMORY_USAGE_CPU_COPY,
    0u,
    0u,
    VK_BUFFER_USAGE_TRANSFER_SRC_BIT | VK_BUFFER_USAGE_TRANSFER_DST_BIT,
  };

  return VulkanBuffer(allocator_, size, mem_props);
}

//
// VulkanFence
//

VulkanFence::VulkanFence()
  : device_(VK_NULL_HANDLE),
    handle_(VK_NULL_HANDLE),
    waiting_(false) {
}

VulkanFence::VulkanFence(const VkDevice device)
  : device_(device),
    handle_(VK_NULL_HANDLE),
    waiting_(VK_NULL_HANDLE) {
  const VkFenceCreateInfo fence_create_info{
    VK_STRUCTURE_TYPE_FENCE_CREATE_INFO,  // sType
    nullptr,  // pNext
    0u,  // flags
  };

  VK_CHECK(vkCreateFence(
      device_,
      &fence_create_info,
      nullptr,
      &handle_));
}

VulkanFence::VulkanFence(VulkanFence&& other) noexcept
  : device_(other.device_),
    handle_(other.handle_),
    waiting_(other.waiting_) {
  other.handle_ = VK_NULL_HANDLE;
  other.waiting_ = false;
}

VulkanFence& VulkanFence::operator=(VulkanFence&& other) noexcept {
  device_ = other.device_;
  handle_ = other.handle_;
  waiting_ = other.waiting_;

  other.device_ = VK_NULL_HANDLE;
  other.handle_ = VK_NULL_HANDLE;
  other.waiting_ = false;

  return *this;
}

VulkanFence::~VulkanFence() {
  if C10_LIKELY(VK_NULL_HANDLE == handle_) {
    return;
  }
  vkDestroyFence(device_, handle_, nullptr);
}

void VulkanFence::wait() {
  // if get_submit_handle() has not been called, then this will no-op
  if (waiting_) {
    VK_CHECK(vkWaitForFences(
        device_,
        1u,
        &handle_,
        VK_TRUE,
        UINT64_MAX));

    VK_CHECK(vkResetFences(
        device_,
        1u,
        &handle_));

    waiting_ = false;
  }
}

} // namespace api
} // namespace vulkan
} // namespace native
} // namespace at<|MERGE_RESOLUTION|>--- conflicted
+++ resolved
@@ -1,5 +1,5 @@
+#include <ATen/native/vulkan/api/Adapter.h>
 #include <ATen/native/vulkan/api/Resource.h>
-#include <ATen/native/vulkan/api/Adapter.h>
 
 namespace at {
 namespace native {
@@ -13,17 +13,20 @@
 VkFormat vk_format(const caffe2::TypeMeta dtype) {
   switch (c10::typeMetaToScalarType(dtype)) {
     case kFloat:
-    #ifdef USE_VULKAN_FP16_INFERENCE
+#ifdef USE_VULKAN_FP16_INFERENCE
       return VK_FORMAT_R16G16B16A16_SFLOAT;
-    #else
+#else
       return VK_FORMAT_R32G32B32A32_SFLOAT;
-    #endif /* USE_VULKAN_FP16_INFERENCE */
+#endif /* USE_VULKAN_FP16_INFERENCE */
+
+    case c10::kQUInt8:
+      return VK_FORMAT_R8G8B8A8_UINT;
 
     default:
-      return VK_FORMAT_UNDEFINED;
-  }
-}
-
+      TORCH_CHECK(false, "Vulkan tensor format not supported!");
+  }
+  return VK_FORMAT_UNDEFINED;
+}
 //
 // MemoryBarrier
 //
@@ -31,73 +34,75 @@
 MemoryBarrier::MemoryBarrier(
     const VkAccessFlags src_access_flags,
     const VkAccessFlags dst_access_flags)
-  : handle{
-      VK_STRUCTURE_TYPE_MEMORY_BARRIER,  // sType
-      nullptr,  // pNext
-      src_access_flags,  // srcAccessMask
-      dst_access_flags,  // dstAccessMask
-    } {
-}
+    : handle{
+          VK_STRUCTURE_TYPE_MEMORY_BARRIER, // sType
+          nullptr, // pNext
+          src_access_flags, // srcAccessMask
+          dst_access_flags, // dstAccessMask
+      } {}
 
 //
 // VulkanBuffer
 //
 
 VulkanBuffer::VulkanBuffer()
-  : memory_properties_{},
-    buffer_properties_{},
-    allocator_(VK_NULL_HANDLE),
-    allocation_(VK_NULL_HANDLE),
-    handle_(VK_NULL_HANDLE) {
-}
+    : memory_properties_{},
+      buffer_properties_{},
+      allocator_(VK_NULL_HANDLE),
+      allocation_(VK_NULL_HANDLE),
+      handle_(VK_NULL_HANDLE) {}
 
 VulkanBuffer::VulkanBuffer(
     const VmaAllocator vma_allocator,
     const VkDeviceSize size,
     const VulkanBuffer::MemoryProperties& mem_props)
-  : memory_properties_(mem_props),
-    buffer_properties_({
-      size,
-      0u,
-      size,
-    }),
-    allocator_(vma_allocator),
-    allocation_(VK_NULL_HANDLE),
-    handle_(VK_NULL_HANDLE) {
+    : memory_properties_(mem_props),
+      buffer_properties_({
+          size,
+          0u,
+          size,
+      }),
+      allocator_(vma_allocator),
+      allocation_(VK_NULL_HANDLE),
+      handle_(VK_NULL_HANDLE) {
   const VkBufferCreateInfo buffer_create_info{
-    VK_STRUCTURE_TYPE_BUFFER_CREATE_INFO,  // sType
-    nullptr,  // pNext
-    0u,  // flags
-    size,  // size
-    memory_properties_.buffer_usage,  // usage
-    VK_SHARING_MODE_EXCLUSIVE,  // sharingMode
-    0u,  // queueFamilyIndexCount
-    nullptr,  // pQueueFamilyIndices
+      VK_STRUCTURE_TYPE_BUFFER_CREATE_INFO, // sType
+      nullptr, // pNext
+      0u, // flags
+      size, // size
+      memory_properties_.buffer_usage, // usage
+      VK_SHARING_MODE_EXCLUSIVE, // sharingMode
+      0u, // queueFamilyIndexCount
+      nullptr, // pQueueFamilyIndices
   };
 
   // TODO: enable creation with a custom pool
-  VmaAllocationCreateInfo alloc_create_info {
-    VMA_ALLOCATION_CREATE_STRATEGY_MIN_MEMORY_BIT, // flags
-    memory_properties_.memory_usage,  // usage
-    memory_properties_.required_mem_flags,  // requiredFlags
-    memory_properties_.preferred_mem_flags,  // preferredFlags
-    0u,  // memoryTypeBits
-    VK_NULL_HANDLE,  // pool
-    nullptr,  // pUserData
-    0.5f,  // priority
+  VmaAllocationCreateInfo alloc_create_info{
+      memory_properties_.create_flags, // flags
+      memory_properties_.memory_usage, // usage
+      memory_properties_.required_mem_flags, // requiredFlags
+      memory_properties_.preferred_mem_flags, // preferredFlags
+      0u, // memoryTypeBits
+      VK_NULL_HANDLE, // pool
+      nullptr, // pUserData
+      0.5f, // priority
   };
 
   VK_CHECK(vmaCreateBuffer(
-      allocator_, &buffer_create_info, &alloc_create_info,
-      &handle_, &allocation_, nullptr));
+      allocator_,
+      &buffer_create_info,
+      &alloc_create_info,
+      &handle_,
+      &allocation_,
+      nullptr));
 }
 
 VulkanBuffer::VulkanBuffer(VulkanBuffer&& other) noexcept
-  : memory_properties_(other.memory_properties_),
-    buffer_properties_(other.buffer_properties_),
-    allocator_(other.allocator_),
-    allocation_(other.allocation_),
-    handle_(other.handle_) {
+    : memory_properties_(other.memory_properties_),
+      buffer_properties_(other.buffer_properties_),
+      allocator_(other.allocator_),
+      allocation_(other.allocation_),
+      handle_(other.handle_) {
   other.allocation_ = VK_NULL_HANDLE;
   other.handle_ = VK_NULL_HANDLE;
 }
@@ -129,18 +134,18 @@
 //
 
 MemoryMap::MemoryMap(const VulkanBuffer& buffer, const uint8_t access)
-  : access_(access),
-    allocator_(buffer.vma_allocator()),
-    allocation_(buffer.allocation()),
-    data_(nullptr) {
+    : access_(access),
+      allocator_(buffer.vma_allocator()),
+      allocation_(buffer.allocation()),
+      data_(nullptr) {
   VK_CHECK(vmaMapMemory(allocator_, allocation_, &data_));
 }
 
 MemoryMap::MemoryMap(MemoryMap&& other) noexcept
-  : access_(other.access_),
-    allocator_(other.allocator_),
-    allocation_(other.allocation_),
-    data_(other.data_) {
+    : access_(other.access_),
+      allocator_(other.allocator_),
+      allocation_(other.allocation_),
+      data_(other.data_) {
   other.allocation_ = VK_NULL_HANDLE;
   other.data_ = nullptr;
 }
@@ -165,8 +170,8 @@
     // Call will be ignored by implementation if the memory type this allocation
     // belongs to is not HOST_VISIBLE or is HOST_COHERENT, which is the behavior
     // we want.
-    VK_CHECK(vmaInvalidateAllocation(
-        allocator_, allocation_, 0u, VK_WHOLE_SIZE));
+    VK_CHECK(
+        vmaInvalidateAllocation(allocator_, allocation_, 0u, VK_WHOLE_SIZE));
   }
 }
 
@@ -178,18 +183,17 @@
     const VkAccessFlags src_access_flags,
     const VkAccessFlags dst_access_flags,
     const VulkanBuffer& buffer)
-  : handle{
-      VK_STRUCTURE_TYPE_BUFFER_MEMORY_BARRIER,  // sType
-      nullptr,  // pNext
-      src_access_flags,  // srcAccessMask
-      dst_access_flags,  // dstAccessMask
-      VK_QUEUE_FAMILY_IGNORED,  // srcQueueFamilyIndex
-      VK_QUEUE_FAMILY_IGNORED,  // dstQueueFamilyIndex
-      buffer.handle_,  // buffer
-      buffer.buffer_properties_.mem_offset,  // offset
-      buffer.buffer_properties_.mem_range,  // size
-    } {
-}
+    : handle{
+          VK_STRUCTURE_TYPE_BUFFER_MEMORY_BARRIER, // sType
+          nullptr, // pNext
+          src_access_flags, // srcAccessMask
+          dst_access_flags, // dstAccessMask
+          VK_QUEUE_FAMILY_IGNORED, // srcQueueFamilyIndex
+          VK_QUEUE_FAMILY_IGNORED, // dstQueueFamilyIndex
+          buffer.handle_, // buffer
+          buffer.buffer_properties_.mem_offset, // offset
+          buffer.buffer_properties_.mem_range, // size
+      } {}
 
 //
 // ImageSampler
@@ -198,50 +202,46 @@
 bool operator==(
     const ImageSampler::Properties& _1,
     const ImageSampler::Properties& _2) {
-  return (_1.filter == _2.filter && \
-          _1.mipmap_mode == _2.mipmap_mode && \
-          _1.address_mode == _2.address_mode && \
-          _1.border_color == _2.border_color);
+  return (
+      _1.filter == _2.filter && _1.mipmap_mode == _2.mipmap_mode &&
+      _1.address_mode == _2.address_mode && _1.border_color == _2.border_color);
 }
 
 ImageSampler::ImageSampler(
     const VkDevice device,
     const ImageSampler::Properties& props)
-  : device_(device),
-    handle_(VK_NULL_HANDLE) {
+    : device_(device), handle_(VK_NULL_HANDLE) {
   const VkSamplerCreateInfo sampler_create_info{
-    VK_STRUCTURE_TYPE_SAMPLER_CREATE_INFO,  // sType
-    nullptr,  // pNext
-    0u,  // flags
-    props.filter,  // magFilter
-    props.filter,  // minFilter
-    props.mipmap_mode,  // mipmapMode
-    props.address_mode,  // addressModeU
-    props.address_mode,  // addressModeV
-    props.address_mode,  // addressModeW
-    0.0f,  // mipLodBias
-    VK_FALSE,  // anisotropyEnable
-    1.0f,  // maxAnisotropy,
-    VK_FALSE,  // compareEnable
-    VK_COMPARE_OP_NEVER,  // compareOp
-    0.0f,  // minLod
-    VK_LOD_CLAMP_NONE,  // maxLod
-    props.border_color,  // borderColor
-    VK_FALSE,  // unnormalizedCoordinates
-  };
-
-  VK_CHECK(vkCreateSampler(
-      device_, &sampler_create_info, nullptr, &handle_));
+      VK_STRUCTURE_TYPE_SAMPLER_CREATE_INFO, // sType
+      nullptr, // pNext
+      0u, // flags
+      props.filter, // magFilter
+      props.filter, // minFilter
+      props.mipmap_mode, // mipmapMode
+      props.address_mode, // addressModeU
+      props.address_mode, // addressModeV
+      props.address_mode, // addressModeW
+      0.0f, // mipLodBias
+      VK_FALSE, // anisotropyEnable
+      1.0f, // maxAnisotropy,
+      VK_FALSE, // compareEnable
+      VK_COMPARE_OP_NEVER, // compareOp
+      0.0f, // minLod
+      VK_LOD_CLAMP_NONE, // maxLod
+      props.border_color, // borderColor
+      VK_FALSE, // unnormalizedCoordinates
+  };
+
+  VK_CHECK(vkCreateSampler(device_, &sampler_create_info, nullptr, &handle_));
 }
 
 ImageSampler::ImageSampler(ImageSampler&& other) noexcept
-  : device_(other.device_),
-    handle_(other.handle_) {
+    : device_(other.device_), handle_(other.handle_) {
   other.handle_ = VK_NULL_HANDLE;
 }
 
 ImageSampler::~ImageSampler() {
-  if C10_LIKELY(VK_NULL_HANDLE == handle_) {
+  if C10_LIKELY (VK_NULL_HANDLE == handle_) {
     return;
   }
   vkDestroySampler(device_, handle_, nullptr);
@@ -250,10 +250,7 @@
 size_t ImageSampler::Hasher::operator()(
     const ImageSampler::Properties& props) const {
   return c10::get_hash(
-      props.filter,
-      props.mipmap_mode,
-      props.address_mode,
-      props.border_color);
+      props.filter, props.mipmap_mode, props.address_mode, props.border_color);
 }
 
 void swap(ImageSampler& lhs, ImageSampler& rhs) noexcept {
@@ -272,19 +269,18 @@
 //
 
 VulkanImage::VulkanImage()
-  : memory_properties_{},
-    image_properties_{},
-    view_properties_{},
-    sampler_properties_{},
-    allocator_(VK_NULL_HANDLE),
-    allocation_(VK_NULL_HANDLE),
-    handles_{
-        VK_NULL_HANDLE,
-        VK_NULL_HANDLE,
-        VK_NULL_HANDLE,
-    },
-    layout_{} {
-}
+    : memory_properties_{},
+      image_properties_{},
+      view_properties_{},
+      sampler_properties_{},
+      allocator_(VK_NULL_HANDLE),
+      allocation_(VK_NULL_HANDLE),
+      handles_{
+          VK_NULL_HANDLE,
+          VK_NULL_HANDLE,
+          VK_NULL_HANDLE,
+      },
+      layout_{} {}
 
 VulkanImage::VulkanImage(
     const VmaAllocator vma_allocator,
@@ -295,78 +291,82 @@
     const SamplerProperties& sampler_props,
     const VkImageLayout layout,
     const VkSampler sampler)
-  : memory_properties_(mem_props),
-    image_properties_(image_props),
-    view_properties_(view_props),
-    sampler_properties_(sampler_props),
-    allocator_(vma_allocator),
-    allocation_(VK_NULL_HANDLE),
-    handles_{
-        VK_NULL_HANDLE,
-        VK_NULL_HANDLE,
-        sampler,
-    },
-    layout_(layout) {
+    : memory_properties_(mem_props),
+      image_properties_(image_props),
+      view_properties_(view_props),
+      sampler_properties_(sampler_props),
+      allocator_(vma_allocator),
+      allocation_(VK_NULL_HANDLE),
+      handles_{
+          VK_NULL_HANDLE,
+          VK_NULL_HANDLE,
+          sampler,
+      },
+      layout_(layout) {
   const VkImageCreateInfo image_create_info{
-    VK_STRUCTURE_TYPE_IMAGE_CREATE_INFO,  // sType
-    nullptr,  // pNext
-    0u,  // flags
-    image_properties_.image_type,  // imageType
-    image_properties_.image_format,  // format
-    image_properties_.image_extents,  // extents
-    1u,  // mipLevels
-    1u,  // arrayLayers
-    VK_SAMPLE_COUNT_1_BIT,  // samples
-    VK_IMAGE_TILING_OPTIMAL,  // tiling
-    memory_properties_.image_usage,  // usage
-    VK_SHARING_MODE_EXCLUSIVE,  // sharingMode
-    0u,  // queueFamilyIndexCount
-    nullptr,  // pQueueFamilyIndices
-    layout_,  // initialLayout
+      VK_STRUCTURE_TYPE_IMAGE_CREATE_INFO, // sType
+      nullptr, // pNext
+      0u, // flags
+      image_properties_.image_type, // imageType
+      image_properties_.image_format, // format
+      image_properties_.image_extents, // extents
+      1u, // mipLevels
+      1u, // arrayLayers
+      VK_SAMPLE_COUNT_1_BIT, // samples
+      VK_IMAGE_TILING_OPTIMAL, // tiling
+      memory_properties_.image_usage, // usage
+      VK_SHARING_MODE_EXCLUSIVE, // sharingMode
+      0u, // queueFamilyIndexCount
+      nullptr, // pQueueFamilyIndices
+      layout_, // initialLayout
   };
 
   // TODO: enable creation with a custom pool
   const VmaAllocationCreateInfo alloc_create_info{
-    VMA_ALLOCATION_CREATE_STRATEGY_MIN_MEMORY_BIT, // flags
-    memory_properties_.memory_usage,  // usage
-    memory_properties_.required_mem_flags,  // requiredFlags
-    memory_properties_.preferred_mem_flags,  // preferredFlags
-    0u,  // memoryTypeBits
-    VK_NULL_HANDLE,  // pool
-    nullptr,  // pUserData
-    0.5f,  // priority
+      memory_properties_.create_flags, // flags
+      memory_properties_.memory_usage, // usage
+      memory_properties_.required_mem_flags, // requiredFlags
+      memory_properties_.preferred_mem_flags, // preferredFlags
+      0u, // memoryTypeBits
+      VK_NULL_HANDLE, // pool
+      nullptr, // pUserData
+      0.5f, // priority
   };
 
   VK_CHECK(vmaCreateImage(
-      allocator_, &image_create_info, &alloc_create_info,
-      &(handles_.image), &allocation_, nullptr));
+      allocator_,
+      &image_create_info,
+      &alloc_create_info,
+      &(handles_.image),
+      &allocation_,
+      nullptr));
 
   // Image View
 
   const VkComponentMapping component_mapping{
-    VK_COMPONENT_SWIZZLE_IDENTITY,  // r
-    VK_COMPONENT_SWIZZLE_IDENTITY,  // g
-    VK_COMPONENT_SWIZZLE_IDENTITY,  // b
-    VK_COMPONENT_SWIZZLE_IDENTITY,  // a
+      VK_COMPONENT_SWIZZLE_IDENTITY, // r
+      VK_COMPONENT_SWIZZLE_IDENTITY, // g
+      VK_COMPONENT_SWIZZLE_IDENTITY, // b
+      VK_COMPONENT_SWIZZLE_IDENTITY, // a
   };
 
   const VkImageSubresourceRange subresource_range{
-    VK_IMAGE_ASPECT_COLOR_BIT,  // aspectMask
-    0u,  // baseMipLevel
-    VK_REMAINING_MIP_LEVELS,  // levelCount
-    0u,  // baseArrayLayer
-    VK_REMAINING_ARRAY_LAYERS,  // layerCount
+      VK_IMAGE_ASPECT_COLOR_BIT, // aspectMask
+      0u, // baseMipLevel
+      VK_REMAINING_MIP_LEVELS, // levelCount
+      0u, // baseArrayLayer
+      VK_REMAINING_ARRAY_LAYERS, // layerCount
   };
 
   const VkImageViewCreateInfo image_view_create_info{
-    VK_STRUCTURE_TYPE_IMAGE_VIEW_CREATE_INFO,  // sType
-    nullptr,  // pNext
-    0u,  // flags
-    handles_.image,  // image
-    view_properties_.view_type,  // viewType
-    view_properties_.view_format,  // format
-    component_mapping,  // components
-    subresource_range,  // subresourceRange
+      VK_STRUCTURE_TYPE_IMAGE_VIEW_CREATE_INFO, // sType
+      nullptr, // pNext
+      0u, // flags
+      handles_.image, // image
+      view_properties_.view_type, // viewType
+      view_properties_.view_format, // format
+      component_mapping, // components
+      subresource_range, // subresourceRange
   };
 
   VK_CHECK(vkCreateImageView(
@@ -374,14 +374,14 @@
 }
 
 VulkanImage::VulkanImage(VulkanImage&& other) noexcept
-  : memory_properties_(other.memory_properties_),
-    image_properties_(other.image_properties_),
-    view_properties_(other.view_properties_),
-    sampler_properties_(other.sampler_properties_),
-    allocator_(other.allocator_),
-    allocation_(other.allocation_),
-    handles_(other.handles_),
-    layout_(other.layout_) {
+    : memory_properties_(other.memory_properties_),
+      image_properties_(other.image_properties_),
+      view_properties_(other.view_properties_),
+      sampler_properties_(other.sampler_properties_),
+      allocator_(other.allocator_),
+      allocation_(other.allocation_),
+      handles_(other.handles_),
+      layout_(other.layout_) {
   other.allocation_ = VK_NULL_HANDLE;
   other.handles_.image = VK_NULL_HANDLE;
   other.handles_.image_view = VK_NULL_HANDLE;
@@ -426,44 +426,40 @@
 //
 
 ImageMemoryBarrier::ImageMemoryBarrier(
-      const VkAccessFlags src_access_flags,
-      const VkAccessFlags dst_access_flags,
-      const VkImageLayout src_layout_flags,
-      const VkImageLayout dst_layout_flags,
-      const VulkanImage& image)
-  : handle{
-      VK_STRUCTURE_TYPE_IMAGE_MEMORY_BARRIER,  // sType
-      nullptr,  // pNext
-      src_access_flags,  // srcAccessMask
-      dst_access_flags,  // dstAccessMask
-      src_layout_flags,  // oldLayout
-      dst_layout_flags,  // newLayout
-      VK_QUEUE_FAMILY_IGNORED,  // srcQueueFamilyIndex
-      VK_QUEUE_FAMILY_IGNORED,  // dstQueueFamilyIndex
-      image.handles_.image,  // image
-      {  // subresourceRange
-        VK_IMAGE_ASPECT_COLOR_BIT,  // aspectMask
-        0u,  // baseMipLevel
-        VK_REMAINING_MIP_LEVELS,  // levelCount
-        0u,  // baseArrayLayer
-        VK_REMAINING_ARRAY_LAYERS,  // layerCount
-      },
-    } {
-}
+    const VkAccessFlags src_access_flags,
+    const VkAccessFlags dst_access_flags,
+    const VkImageLayout src_layout_flags,
+    const VkImageLayout dst_layout_flags,
+    const VulkanImage& image)
+    : handle{
+          VK_STRUCTURE_TYPE_IMAGE_MEMORY_BARRIER, // sType
+          nullptr, // pNext
+          src_access_flags, // srcAccessMask
+          dst_access_flags, // dstAccessMask
+          src_layout_flags, // oldLayout
+          dst_layout_flags, // newLayout
+          VK_QUEUE_FAMILY_IGNORED, // srcQueueFamilyIndex
+          VK_QUEUE_FAMILY_IGNORED, // dstQueueFamilyIndex
+          image.handles_.image, // image
+          {
+              // subresourceRange
+              VK_IMAGE_ASPECT_COLOR_BIT, // aspectMask
+              0u, // baseMipLevel
+              VK_REMAINING_MIP_LEVELS, // levelCount
+              0u, // baseArrayLayer
+              VK_REMAINING_ARRAY_LAYERS, // layerCount
+          },
+      } {}
 
 //
 // SamplerCache
 //
 
 SamplerCache::SamplerCache(const VkDevice device)
-  : cache_mutex_{},
-    device_(device),
-    cache_{} {
-}
+    : cache_mutex_{}, device_(device), cache_{} {}
 
 SamplerCache::SamplerCache(SamplerCache&& other) noexcept
-  : cache_mutex_{},
-    device_(other.device_) {
+    : cache_mutex_{}, device_(other.device_) {
   std::lock_guard<std::mutex> lock(other.cache_mutex_);
   cache_ = std::move(other.cache_);
 }
@@ -476,7 +472,7 @@
   std::lock_guard<std::mutex> lock(cache_mutex_);
 
   auto it = cache_.find(key);
-  if C10_UNLIKELY(cache_.cend() == it) {
+  if C10_UNLIKELY (cache_.cend() == it) {
     it = cache_.insert({key, SamplerCache::Value(device_, key)}).first;
   }
 
@@ -495,33 +491,36 @@
     const VkInstance instance,
     const VkPhysicalDevice physical_device,
     const VkDevice device)
-  : instance_{},
-    physical_device_(physical_device),
-    device_(device),
-    allocator_{VK_NULL_HANDLE} {
+    : instance_{},
+      physical_device_(physical_device),
+      device_(device),
+      allocator_{VK_NULL_HANDLE} {
+  VmaVulkanFunctions vk_functions{};
+  vk_functions.vkGetInstanceProcAddr = vkGetInstanceProcAddr;
+  vk_functions.vkGetDeviceProcAddr = vkGetDeviceProcAddr;
+
   const VmaAllocatorCreateInfo allocator_create_info{
-    0u,  // flags
-    physical_device_,  // physicalDevice
-    device_,  // device
-    0u,  // preferredLargeHeapBlockSize
-    nullptr,  // pAllocationCallbacks
-    nullptr,  // pDeviceMemoryCallbacks
-    1u,  // frameinUseCount
-    nullptr,  // pHeapSizeLimit
-    nullptr,  // pVulkanFunctions
-    nullptr,  // pRecordSettings
-    instance,  // instance
-    VK_API_VERSION_1_0,  // vulkanApiVersion
+      0u, // flags
+      physical_device_, // physicalDevice
+      device_, // device
+      0u, // preferredLargeHeapBlockSize
+      nullptr, // pAllocationCallbacks
+      nullptr, // pDeviceMemoryCallbacks
+      nullptr, // pHeapSizeLimit
+      &vk_functions, // pVulkanFunctions
+      instance, // instance
+      VK_API_VERSION_1_0, // vulkanApiVersion
+      nullptr, // pTypeExternalMemoryHandleTypes
   };
 
   VK_CHECK(vmaCreateAllocator(&allocator_create_info, &allocator_));
 }
 
 MemoryAllocator::MemoryAllocator(MemoryAllocator&& other) noexcept
-  : instance_(other.instance_),
-    physical_device_(other.physical_device_),
-    device_(other.device_),
-    allocator_(other.allocator_) {
+    : instance_(other.instance_),
+      physical_device_(other.physical_device_),
+      device_(other.device_),
+      allocator_(other.allocator_) {
   other.allocator_ = VK_NULL_HANDLE;
   other.device_ = VK_NULL_HANDLE;
   other.physical_device_ = VK_NULL_HANDLE;
@@ -529,62 +528,60 @@
 }
 
 MemoryAllocator::~MemoryAllocator() {
-  if C10_LIKELY(VK_NULL_HANDLE == allocator_) {
+  if C10_LIKELY (VK_NULL_HANDLE == allocator_) {
     return;
   }
   vmaDestroyAllocator(allocator_);
 }
 
-VulkanImage MemoryAllocator::create_image3d_fp(
-      const VkExtent3D& extents,
-      const VulkanImage::SamplerProperties& sampler_props,
-      const VkSampler sampler,
-      bool allow_transfer) {
-  VkImageUsageFlags usage = VK_IMAGE_USAGE_SAMPLED_BIT | VK_IMAGE_USAGE_STORAGE_BIT;
+VulkanImage MemoryAllocator::create_image3d(
+    const VkExtent3D& extents,
+    const VulkanImage::SamplerProperties& sampler_props,
+    const VkSampler sampler,
+    const caffe2::TypeMeta dtype,
+    bool allow_transfer) {
+  VkImageUsageFlags usage =
+      VK_IMAGE_USAGE_SAMPLED_BIT | VK_IMAGE_USAGE_STORAGE_BIT;
   if (allow_transfer) {
-    usage |= (VK_IMAGE_USAGE_TRANSFER_SRC_BIT | VK_IMAGE_USAGE_TRANSFER_DST_BIT);
-  }
+    usage |=
+        (VK_IMAGE_USAGE_TRANSFER_SRC_BIT | VK_IMAGE_USAGE_TRANSFER_DST_BIT);
+  }
+
+  const VkFormat image_format = vk_format(dtype);
 
   const VulkanImage::MemoryProperties mem_props{
-    VMA_MEMORY_USAGE_GPU_ONLY,
-    0u,
-    0u,
-    usage,
-  };
-
-#ifdef USE_VULKAN_FP16_INFERENCE
-    const VkFormat image_format = VK_FORMAT_R16G16B16A16_SFLOAT;
-#else
-    const VkFormat image_format = VK_FORMAT_R32G32B32A32_SFLOAT;
-#endif
+      DEFAULT_ALLOCATION_STRATEGY,
+      VMA_MEMORY_USAGE_AUTO_PREFER_DEVICE,
+      0u,
+      0u,
+      usage,
+  };
 
   const VulkanImage::ImageProperties image_props{
-    VK_IMAGE_TYPE_3D,
-    image_format,
-    extents,
+      VK_IMAGE_TYPE_3D,
+      image_format,
+      extents,
   };
 
   const VulkanImage::ViewProperties view_props{
-    VK_IMAGE_VIEW_TYPE_3D,
-    image_format,
+      VK_IMAGE_VIEW_TYPE_3D,
+      image_format,
   };
 
   const VkImageLayout initial_layout = VK_IMAGE_LAYOUT_UNDEFINED;
 
   return VulkanImage(
-      allocator_, device_,
-      mem_props, image_props, view_props, sampler_props,
-      initial_layout, sampler);
+      allocator_,
+      device_,
+      mem_props,
+      image_props,
+      view_props,
+      sampler_props,
+      initial_layout,
+      sampler);
 }
 
 VulkanBuffer MemoryAllocator::create_storage_buffer(
-<<<<<<< HEAD
-    const VkDeviceSize size, const bool gpu_only) {
-  const VkBufferUsageFlags buffer_usage = \
-      VK_BUFFER_USAGE_STORAGE_BUFFER_BIT |
-      VK_BUFFER_USAGE_TRANSFER_SRC_BIT |
-      VK_BUFFER_USAGE_TRANSFER_DST_BIT;
-=======
     const VkDeviceSize size,
     const bool gpu_only) {
   const VkBufferUsageFlags buffer_usage = VK_BUFFER_USAGE_STORAGE_BUFFER_BIT;
@@ -596,19 +593,21 @@
 
   const VmaMemoryUsage vma_usage =
       gpu_only ? VMA_MEMORY_USAGE_AUTO_PREFER_DEVICE : VMA_MEMORY_USAGE_AUTO;
->>>>>>> f5b460b2
-
-  const VmaMemoryUsage vma_usage = \
-      gpu_only ? VMA_MEMORY_USAGE_GPU_ONLY : VMA_MEMORY_USAGE_GPU_TO_CPU;
-
-  const VkMemoryPropertyFlags preferred_mem_props = \
-      gpu_only ? 0u : VK_MEMORY_PROPERTY_HOST_COHERENT_BIT;
+
+  const VkMemoryPropertyFlags required_mem_props =
+      gpu_only ? 0u : VK_MEMORY_PROPERTY_HOST_VISIBLE_BIT;
+
+  const VkMemoryPropertyFlags preferred_mem_props = gpu_only
+      ? 0u
+      : VK_MEMORY_PROPERTY_HOST_COHERENT_BIT |
+          VK_MEMORY_PROPERTY_HOST_CACHED_BIT;
 
   const VulkanBuffer::MemoryProperties mem_props{
-    vma_usage,
-    0u,
-    preferred_mem_props,
-    buffer_usage,
+      create_flags,
+      vma_usage,
+      required_mem_props,
+      preferred_mem_props,
+      buffer_usage,
   };
 
   return VulkanBuffer(allocator_, size, mem_props);
@@ -616,10 +615,11 @@
 
 VulkanBuffer MemoryAllocator::create_staging_buffer(const VkDeviceSize size) {
   const VulkanBuffer::MemoryProperties mem_props{
-    VMA_MEMORY_USAGE_CPU_COPY,
-    0u,
-    0u,
-    VK_BUFFER_USAGE_TRANSFER_SRC_BIT | VK_BUFFER_USAGE_TRANSFER_DST_BIT,
+      DEFAULT_ALLOCATION_STRATEGY,
+      VMA_MEMORY_USAGE_AUTO_PREFER_HOST,
+      0u,
+      0u,
+      VK_BUFFER_USAGE_TRANSFER_SRC_BIT | VK_BUFFER_USAGE_TRANSFER_DST_BIT,
   };
 
   return VulkanBuffer(allocator_, size, mem_props);
@@ -630,32 +630,21 @@
 //
 
 VulkanFence::VulkanFence()
-  : device_(VK_NULL_HANDLE),
-    handle_(VK_NULL_HANDLE),
-    waiting_(false) {
-}
+    : device_(VK_NULL_HANDLE), handle_(VK_NULL_HANDLE), waiting_(false) {}
 
 VulkanFence::VulkanFence(const VkDevice device)
-  : device_(device),
-    handle_(VK_NULL_HANDLE),
-    waiting_(VK_NULL_HANDLE) {
+    : device_(device), handle_(VK_NULL_HANDLE), waiting_(VK_NULL_HANDLE) {
   const VkFenceCreateInfo fence_create_info{
-    VK_STRUCTURE_TYPE_FENCE_CREATE_INFO,  // sType
-    nullptr,  // pNext
-    0u,  // flags
-  };
-
-  VK_CHECK(vkCreateFence(
-      device_,
-      &fence_create_info,
-      nullptr,
-      &handle_));
+      VK_STRUCTURE_TYPE_FENCE_CREATE_INFO, // sType
+      nullptr, // pNext
+      0u, // flags
+  };
+
+  VK_CHECK(vkCreateFence(device_, &fence_create_info, nullptr, &handle_));
 }
 
 VulkanFence::VulkanFence(VulkanFence&& other) noexcept
-  : device_(other.device_),
-    handle_(other.handle_),
-    waiting_(other.waiting_) {
+    : device_(other.device_), handle_(other.handle_), waiting_(other.waiting_) {
   other.handle_ = VK_NULL_HANDLE;
   other.waiting_ = false;
 }
@@ -673,7 +662,7 @@
 }
 
 VulkanFence::~VulkanFence() {
-  if C10_LIKELY(VK_NULL_HANDLE == handle_) {
+  if C10_LIKELY (VK_NULL_HANDLE == handle_) {
     return;
   }
   vkDestroyFence(device_, handle_, nullptr);
@@ -682,17 +671,20 @@
 void VulkanFence::wait() {
   // if get_submit_handle() has not been called, then this will no-op
   if (waiting_) {
-    VK_CHECK(vkWaitForFences(
-        device_,
-        1u,
-        &handle_,
-        VK_TRUE,
-        UINT64_MAX));
-
-    VK_CHECK(vkResetFences(
-        device_,
-        1u,
-        &handle_));
+    VkResult fence_status = VK_NOT_READY;
+    // Run the wait in a loop to keep the CPU hot. A single call to
+    // vkWaitForFences with no timeout may cause the calling thread to be
+    // scheduled out.
+    do {
+      // The timeout (last) arg is in units of ns
+      fence_status = vkWaitForFences(device_, 1u, &handle_, VK_TRUE, 100000);
+
+      TORCH_CHECK(
+          fence_status != VK_ERROR_DEVICE_LOST,
+          "Vulkan Fence: Device lost while waiting for fence!");
+    } while (fence_status != VK_SUCCESS);
+
+    VK_CHECK(vkResetFences(device_, 1u, &handle_));
 
     waiting_ = false;
   }
