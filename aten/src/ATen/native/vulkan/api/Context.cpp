--- conflicted
+++ resolved
@@ -19,11 +19,9 @@
       command_pool_(device_, queue_.family_index, config_.cmdPoolConfig),
       descriptor_pool_(device_, config_.descriptorPoolConfig),
       fences_(device_),
-      // Diagnostics
+// Diagnostics
 #ifdef USE_VULKAN_GPU_DIAGNOSTICS
-      querypool_(
-        device_,
-        config_.queryPoolConfig),
+      querypool_(device_, config_.queryPoolConfig),
 #endif /* USE_VULKAN_GPU_DIAGNOSTICS */
       // Command buffer submission
       cmd_mutex_{},
@@ -46,25 +44,18 @@
     CommandBuffer& command_buffer,
     const ShaderSource& shader_descriptor,
     const utils::uvec3& local_workgroup_size) {
-<<<<<<< HEAD
-
-  const VkDescriptorSetLayout shader_layout = \
-      shader_layout_cache().retrieve(shader_layout_signature);
-=======
   const VkDescriptorSetLayout shader_layout =
       shader_layout_cache().retrieve(shader_descriptor.kernel_layout);
->>>>>>> f5b460b2
-
-  const VkPipelineLayout pipeline_layout = \
+
+  const VkPipelineLayout pipeline_layout =
       pipeline_layout_cache().retrieve(shader_layout);
 
-  const VkPipeline pipeline = pipeline_cache().retrieve({
-      pipeline_layout_cache().retrieve(shader_layout),
-      shader_cache().retrieve(shader_descriptor),
-      local_workgroup_size});
-
-  command_buffer.bind_pipeline(
-      pipeline, pipeline_layout, local_workgroup_size);
+  const VkPipeline pipeline = pipeline_cache().retrieve(
+      {pipeline_layout_cache().retrieve(shader_layout),
+       shader_cache().retrieve(shader_descriptor),
+       local_workgroup_size});
+
+  command_buffer.bind_pipeline(pipeline, pipeline_layout, local_workgroup_size);
 
   return descriptor_pool().get_descriptor_set(
       shader_layout, shader_descriptor.kernel_layout);
@@ -154,46 +145,44 @@
       const uint32_t submit_frequency = 16u;
 
       const CommandPoolConfig cmd_config{
-        32u,  // cmdPoolInitialSize
-        8u,  // cmdPoolBatchSize
+          32u, // cmdPoolInitialSize
+          8u, // cmdPoolBatchSize
       };
 
       const DescriptorPoolConfig descriptor_pool_config{
-        1024u,  // descriptorPoolMaxSets
-        1024u,  // descriptorUniformBufferCount
-        1024u,  // descriptorStorageBufferCount
-        1024u,  // descriptorCombinedSamplerCount
-        1024u,  // descriptorStorageImageCount
-        32u,  // descriptorPileSizes
+          1024u, // descriptorPoolMaxSets
+          1024u, // descriptorUniformBufferCount
+          1024u, // descriptorStorageBufferCount
+          1024u, // descriptorCombinedSamplerCount
+          1024u, // descriptorStorageImageCount
+          32u, // descriptorPileSizes
       };
 
       const QueryPoolConfig query_pool_config{
-        4096u,  // maxQueryCount
-        256u,  //initialReserveSize
+          4096u, // maxQueryCount
+          256u, // initialReserveSize
       };
 
       const ContextConfig config{
-        submit_frequency,  // cmdSubmitFrequency
-        cmd_config,  // cmdPoolConfig
-        descriptor_pool_config,  // descriptorPoolConfig
-        query_pool_config,  // queryPoolConfig
+          submit_frequency, // cmdSubmitFrequency
+          cmd_config, // cmdPoolConfig
+          descriptor_pool_config, // descriptorPoolConfig
+          query_pool_config, // queryPoolConfig
       };
 
       return new Context(runtime()->default_adapter_i(), config);
-    }
-    catch (const std::exception& e) {
-      TORCH_CHECK(false, "Vulkan: Failed to initialize context! Error: ", e.what());
-    }
-    catch (...) {
-      TORCH_CHECK(false, "Vulkan: Failed to initialize context! Error: Unknown");
+    } catch (const std::exception& e) {
+      TORCH_CHECK(
+          false, "Vulkan: Failed to initialize context! Error: ", e.what());
+    } catch (...) {
+      TORCH_CHECK(
+          false, "Vulkan: Failed to initialize context! Error: Unknown");
     }
 
     return nullptr;
   }());
 
-  TORCH_INTERNAL_ASSERT_DEBUG_ONLY(
-      context,
-      "Invalid Vulkan context!");
+  TORCH_INTERNAL_ASSERT_DEBUG_ONLY(context, "Invalid Vulkan context!");
 
   return context.get();
 }
