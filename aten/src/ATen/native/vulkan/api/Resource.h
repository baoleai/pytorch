--- conflicted
+++ resolved
@@ -16,6 +16,9 @@
 
 VkFormat vk_format(const caffe2::TypeMeta dtype);
 
+constexpr VmaAllocationCreateFlags DEFAULT_ALLOCATION_STRATEGY =
+    VMA_ALLOCATION_CREATE_STRATEGY_MIN_MEMORY_BIT;
+
 enum MemoryAccessType : MemoryAccessFlags {
   NONE = 0u << 0u,
   READ = 1u << 0u,
@@ -33,6 +36,8 @@
 class VulkanBuffer final {
  public:
   struct MemoryProperties final {
+    VmaAllocationCreateFlags create_flags;
+
     VmaMemoryUsage memory_usage;
     VkMemoryPropertyFlags required_mem_flags;
     VkMemoryPropertyFlags preferred_mem_flags;
@@ -49,7 +54,9 @@
   explicit VulkanBuffer();
 
   explicit VulkanBuffer(
-      const VmaAllocator, const VkDeviceSize, const MemoryProperties&);
+      const VmaAllocator,
+      const VkDeviceSize,
+      const MemoryProperties&);
 
   VulkanBuffer(const VulkanBuffer&) = delete;
   VulkanBuffer& operator=(const VulkanBuffer&) = delete;
@@ -104,7 +111,9 @@
 
 class MemoryMap final {
  public:
-  explicit MemoryMap(const VulkanBuffer& buffer, const MemoryAccessFlags access);
+  explicit MemoryMap(
+      const VulkanBuffer& buffer,
+      const MemoryAccessFlags access);
 
   MemoryMap(const MemoryMap&) = delete;
   MemoryMap& operator=(const MemoryMap&) = delete;
@@ -121,7 +130,7 @@
   void* data_;
 
  public:
-  template<typename T>
+  template <typename T>
   T* data() {
     return reinterpret_cast<T*>(data_);
   }
@@ -179,6 +188,8 @@
 class VulkanImage final {
  public:
   struct MemoryProperties final {
+    VmaAllocationCreateFlags create_flags;
+
     VmaMemoryUsage memory_usage;
     VkMemoryPropertyFlags required_mem_flags;
     VkMemoryPropertyFlags preferred_mem_flags;
@@ -274,10 +285,10 @@
 
   Package package() const {
     return {
-      handles_.image,
-      layout_,
-      handles_.image_view,
-      handles_.sampler,
+        handles_.image,
+        layout_,
+        handles_.image_view,
+        handles_.sampler,
     };
   }
 
@@ -356,18 +367,20 @@
   VmaAllocator allocator_;
 
  public:
-  VulkanImage create_image3d_fp(
+  VulkanImage create_image3d(
       const VkExtent3D&,
       const VulkanImage::SamplerProperties&,
       const VkSampler,
+      const caffe2::TypeMeta dtype,
       const bool allow_transfer = false);
 
   VulkanBuffer create_storage_buffer(
-      const VkDeviceSize, const bool gpu_only = true);
+      const VkDeviceSize,
+      const bool gpu_only = true);
 
   VulkanBuffer create_staging_buffer(const VkDeviceSize);
 
-  template<typename Block>
+  template <typename Block>
   VulkanBuffer create_params_buffer(const Block& block);
 };
 
@@ -425,10 +438,7 @@
 
   std::stack<VulkanFence> pool_;
 
-  explicit FencePool(const VkDevice device)
-    : device_(device),
-      pool_{} {
-  }
+  explicit FencePool(const VkDevice device) : device_(device), pool_{} {}
 
   // Returns an rvalue reference to a fence, so that it can be moved
   inline VulkanFence get_fence() {
@@ -453,22 +463,15 @@
 // Impl
 //
 
-template<typename Block>
+template <typename Block>
 inline VulkanBuffer MemoryAllocator::create_params_buffer(const Block& block) {
   const VulkanBuffer::MemoryProperties mem_props{
-<<<<<<< HEAD
-    VMA_MEMORY_USAGE_CPU_TO_GPU,
-    0u,
-    0u,
-    VK_BUFFER_USAGE_UNIFORM_BUFFER_BIT,
-=======
       DEFAULT_ALLOCATION_STRATEGY |
           VMA_ALLOCATION_CREATE_HOST_ACCESS_SEQUENTIAL_WRITE_BIT,
       VMA_MEMORY_USAGE_AUTO,
       0u,
       0u,
       VK_BUFFER_USAGE_UNIFORM_BUFFER_BIT,
->>>>>>> f5b460b2
   };
 
   VulkanBuffer uniform_buffer(allocator_, sizeof(Block), mem_props);
