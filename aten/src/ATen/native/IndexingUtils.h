#pragma once
#include <ATen/ExpandUtils.h>
#include <ATen/native/CanUse32BitIndexMath.h>
#include <ATen/native/TensorIterator.h>
#include <ATen/core/List.h>
#include <c10/util/irange.h>
<<<<<<< HEAD

#include <limits>
=======
>>>>>>> 0b2f68ea

namespace at { namespace native {

[[noreturn]]
static void invalid_mask(const Tensor & self, int64_t idx, const Tensor & mask, int64_t maskIdx) {
  TORCH_CHECK_INDEX(false, "The shape of the mask ", mask.sizes(), " at index ", maskIdx,
  " does not match the shape of the indexed tensor ", self.sizes(), " at index ", idx);
}


static C10_UNUSED std::vector<Tensor> expandTensors(const Tensor & self, const torch::List<c10::optional<Tensor>>& indices) {
  // If indices come in as ByteTensor or BoolTensor (masks), expand them into the equivalent indexing by LongTensors
  std::vector<Tensor> result;
  for (c10::optional<Tensor> index_opt : indices) {
    if (!index_opt.has_value()) {
      result.emplace_back();
    } else {
      Tensor index = std::move(*index_opt);
      if (index.scalar_type() == kByte || index.scalar_type() == kBool) {
        if (index.scalar_type() == kByte) {
          TORCH_WARN("indexing with dtype torch.uint8 is now deprecated," \
          " please use a dtype torch.bool instead.");
        }
        // The sizes of the ByteTensor mask or bool tensor must match the sizes of the
        // corresponding dimensions in self
        for (const auto j : c10::irange(index.dim())) {
          int64_t srcIdx = result.size() + j;
          if (index.size(j) != self.size(srcIdx)) {
            invalid_mask(self, srcIdx, index, j);
          }
        }
        // Replace with nonzeros
        auto nonzero = index.nonzero();
        for (const auto j : c10::irange(index.dim())) {
          result.emplace_back(nonzero.select(1, j));
        }
      } else {
        result.emplace_back(std::move(index));
      }
    }
  }
  return result;
}


static C10_UNUSED void checkIndexTensorTypes(const torch::List<c10::optional<Tensor>>& indices) {
  for (c10::optional<Tensor> tensor : indices) {
    if (tensor.has_value() && tensor->defined()) {
      auto scalarType = tensor->scalar_type();
      if (scalarType != kLong && scalarType != kByte && scalarType != kBool) {
          TORCH_CHECK_INDEX(false, "tensors used as indices must be long, byte or bool tensors");
      }
    }
  }
}

inline torch::List<c10::optional<Tensor>> toListOfOptionalTensors(ArrayRef<Tensor> list) {
  torch::List<c10::optional<Tensor>> result;
  result.reserve(list.size());
  for (const Tensor& a : list) {
    result.push_back(a);
  }
  return result;
}

inline torch::List<c10::optional<Tensor>> toListOfOptionalTensors(ArrayRef<IValue> list) {
  torch::List<c10::optional<Tensor>> result;
  result.reserve(list.size());
  for (const IValue& a : list) {
    result.push_back(a.isTensor() ? c10::optional<Tensor>(a.toTensor()) : c10::optional<Tensor>());
  }
  return result;
}

static C10_UNUSED bool hasContiguousSubspace(TensorList tl) {
  // true if all the non-null tensors are adjacent
  auto isDefined = [](const Tensor & tensor){ return tensor.defined(); };
  auto isNull = [](const Tensor & tensor){ return !tensor.defined(); };
  auto start = std::find_if(tl.begin(), tl.end(), isDefined);
  auto stop = std::find_if(tl.rbegin(), tl.rend(), isDefined);
  auto it = std::find_if(start, stop.base(), isNull);
  return it == stop.base();
}


// Transposes the tensor and indices together so that all the non-null indices
// index the first k dimensions of the tensor. Returns the transposed tensor
// and the reordered indices. For example:
// transposeToFront(tensor, {nullptr, a, nullptr, b})
// returns
// tensor.permute([1, 3, 0, 2]), {a, b, nullptr, nullptr}
static C10_UNUSED std::tuple<Tensor, std::vector<Tensor>>
transposeToFront(Tensor self, TensorList indices) {
  std::vector<int64_t> dims;
  std::vector<Tensor> transposedIndices;
  dims.reserve(self.dim());
  for (auto i = decltype(self.dim()){0}; i < self.dim(); i++) {
    if (indices[i].defined()) {
      dims.push_back(i);
      transposedIndices.emplace_back(indices[i]);
    }
  }
  for (auto i = decltype(self.dim()){0}; i < self.dim(); i++) {
    if (!indices[i].defined()) {
      dims.push_back(i);
      transposedIndices.emplace_back();
    }
  }
  return std::make_tuple(self.permute(dims), std::move(transposedIndices));
}

inline std::tuple<Tensor, std::vector<Tensor>, std::vector<int64_t>>
transposeToFrontAndInvPerm(Tensor self, TensorList indices) {
  std::vector<int64_t> dims;
  std::vector<int64_t> invPerm;
  std::vector<Tensor> transposedIndices;
  dims.reserve(self.dim());
  invPerm.resize(self.dim());
  for (auto i = decltype(self.dim()){0}; i < self.dim(); i++) {
    if (indices[i].defined()) {
      dims.push_back(i);
      transposedIndices.emplace_back(indices[i]);
    }
  }
  for (auto i = decltype(self.dim()){0}; i < self.dim(); i++) {
    if (!indices[i].defined()) {
      dims.push_back(i);
      transposedIndices.emplace_back();
    }
  }
  for (auto i = decltype(self.dim()){0}; i < self.dim(); i++) {
    invPerm[dims[i]] = i;
  }
  return std::make_tuple(self.permute(dims), std::move(transposedIndices), std::move(invPerm));
}

struct AdvancedIndex {
  AdvancedIndex(const Tensor& src, TensorList indices);

  Tensor src;
  std::vector<Tensor> indices;
  DimVector indexed_sizes;
  DimVector indexed_strides;
  int64_t dims_before;
  int64_t dims_after;
};


}}<|MERGE_RESOLUTION|>--- conflicted
+++ resolved
@@ -4,11 +4,6 @@
 #include <ATen/native/TensorIterator.h>
 #include <ATen/core/List.h>
 #include <c10/util/irange.h>
-<<<<<<< HEAD
-
-#include <limits>
-=======
->>>>>>> 0b2f68ea
 
 namespace at { namespace native {
 
