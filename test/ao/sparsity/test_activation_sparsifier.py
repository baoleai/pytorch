--- conflicted
+++ resolved
@@ -124,7 +124,6 @@
         assert 'data' in activation_sparsifier.data_groups[layer_name]
         assert torch.all(activation_sparsifier.data_groups[layer_name]['data'] == data_agg_actual)
 
-<<<<<<< HEAD
         return data_agg_actual
 
     def _check_step(self, activation_sparsifier, data_agg_actual):
@@ -156,9 +155,7 @@
         for _, config in activation_sparsifier.data_groups.items():
             assert 'data' not in config
 
-=======
     @skipIfTorchDynamo("TorchDynamo fails with unknown reason")
->>>>>>> f90b7ee6
     def test_activation_sparsifier(self):
         """Simulates the workflow of the activation sparsifier, starting from object creation
         till squash_mask().
