import argparse
import datetime
import re
import sys
import warnings
from collections import defaultdict

import torch
from torch._C import parse_schema


# The date specifies how long the allowlist exclusion should apply to.
#
#   - If we NEVER give BC guarantee for an operator, you can put the
#     date arbitrarily far in the future.
#   - Otherwise, pick a date that is far enough in the future that you
#     believe you can land your diff before then.
#
# Allowlist entries can be removed after the date listed on them passes.
#
# Allowlist item format:
# [
#   0: function name regex
#   1: date until which the allowlist entry is valid
#   2: (optional) function argument regex
# ]
#
# NB: function name DOES NOT include overload name!
ALLOW_LIST = [
    ("c10_experimental", datetime.date(2222, 1, 1)),
    # Internal
    ("static", datetime.date(9999, 1, 1)),
    ("prim::ModuleDictIndex", datetime.date(9999, 1, 1)),
    ("prim::MKLDNNRelu6", datetime.date(9999, 1, 1)),
    ("prim::MKLDNNRelu6_", datetime.date(9999, 1, 1)),
    ("prim::Concat", datetime.date(9999, 1, 1)),
    ("prim::is_mlc", datetime.date(2022, 5, 20)),
    # Internal, profiler-specific ops
    ("profiler::_call_end_callbacks_on_jit_fut*", datetime.date(9999, 1, 1)),
    ("profiler::_record_function_enter", datetime.date(9999, 1, 1)),
    ("aten::_sparse_addmm", datetime.date(2022, 6, 30)),
    ("aten::linalg_matrix_rank", datetime.date(2021, 10, 30)),
    ("aten::linalg_pinv", datetime.date(2021, 10, 30)),
    ("aten::_cholesky_helper", datetime.date(9999, 1, 1)),
    ("aten::_lstsq_helper", datetime.date(9999, 1, 1)),
    ("aten::_syevd_helper", datetime.date(9999, 1, 1)),
    ("aten::_linalg_solve_out_helper_", datetime.date(9999, 1, 1)),
    ("aten::select_backward", datetime.date(9999, 1, 1)),
    ("aten::slice_backward", datetime.date(9999, 1, 1)),
    ("aten::diagonal_backward", datetime.date(9999, 1, 1)),
    ("aten::rowwise_prune", datetime.date(9999, 1, 1)),
    ("aten::adaptive_avg_pool3d_backward", datetime.date(9999, 1, 1)),
    ("aten::_embedding_bag_dense_backward", datetime.date(9999, 1, 1)),
    ("aten::randperm", datetime.date(9999, 1, 1)),
    ("aten::gelu", datetime.date(2022, 3, 1)),
    ("aten::gelu_backward", datetime.date(2022, 3, 1)),
    ("aten::cudnn_convolution_backward", datetime.date(2022, 1, 31)),
    ("aten::cudnn_convolution_backward_input", datetime.date(2022, 1, 31)),
    ("aten::cudnn_convolution_backward_weight", datetime.date(2022, 1, 31)),
    ("aten::cudnn_convolution_transpose_backward", datetime.date(2022, 1, 31)),
    ("aten::cudnn_convolution_transpose_backward_input", datetime.date(2022, 1, 31)),
    ("aten::cudnn_convolution_transpose_backward_weight", datetime.date(2022, 1, 31)),
    ("aten::mkldnn_convolution_backward", datetime.date(2022, 1, 31)),
    ("aten::mkldnn_convolution_backward_input", datetime.date(2022, 1, 31)),
    ("aten::mkldnn_convolution_backward_weights", datetime.date(2022, 1, 31)),
    ("aten::_nnpack_spatial_convolution_backward", datetime.date(2022, 1, 31)),
    ("aten::_nnpack_spatial_convolution_backward_input", datetime.date(2022, 1, 31)),
    ("aten::_nnpack_spatial_convolution_backward_weight", datetime.date(2022, 1, 31)),
    ("aten::_slow_conv2d_forward", datetime.date(2022, 1, 31)),
    ("aten::_slow_conv2d_backward", datetime.date(2022, 1, 31)),
    ("aten::slow_conv3d_forward", datetime.date(2022, 1, 31)),
    ("aten::slow_conv3d_backward", datetime.date(2022, 1, 31)),
    ("aten::slow_conv_dilated2d_backward", datetime.date(2022, 1, 31)),
    ("aten::slow_conv_dilated3d_backward", datetime.date(2022, 1, 31)),
    ("aten::slow_conv_transpose2d", datetime.date(2022, 1, 31)),
    ("aten::slow_conv_transpose2d_backward", datetime.date(2022, 1, 31)),
    ("aten::slow_conv_transpose3d", datetime.date(2022, 1, 31)),
    ("aten::slow_conv_transpose3d_backward", datetime.date(2022, 1, 31)),
    ("aten::solve", datetime.date(9999, 1, 1)),
    ("aten::solve.solution", datetime.date(9999, 1, 1)),
    ("aten::_solve_helper", datetime.date(9999, 1, 1)),
    ("aten::_index_copy_", datetime.date(2022, 5, 31)),
    ("aten::_svd_helper", datetime.date(2022, 3, 31)),
    ("aten::linalg_svdvals", datetime.date(2022, 3, 31)),
    ("aten::linalg_svdvals_out", datetime.date(2022, 3, 31)),
    ("aten::linalg_svd", datetime.date(2022, 3, 31)),
    ("aten::linalg_svd_out", datetime.date(2022, 3, 31)),
    ("aten::linalg_qr_out", datetime.date(2022, 5, 31)),
    ("aten::linalg_qr", datetime.date(2022, 5, 31)),
    ("aten::_max_pool1d_cpu_forward", datetime.date(2022, 2, 8)),
    ("aten::max_unpool2d_backward", datetime.date(2022, 5, 15)),
    ("aten::max_unpool2d_backward.grad_input", datetime.date(2022, 5, 15)),
    ("aten::max_unpool3d_backward", datetime.date(2022, 5, 15)),
    ("aten::max_unpool3d_backward.grad_input", datetime.date(2022, 5, 15)),
    ("aten::_convolution_nogroup", datetime.date(9999, 1, 1)),
    ("aten::miopen_convolution_backward", datetime.date(9999, 1, 1)),
    ("aten::miopen_convolution_backward_bias", datetime.date(9999, 1, 1)),
    ("aten::miopen_convolution_backward_input", datetime.date(9999, 1, 1)),
    ("aten::miopen_convolution_backward_weight", datetime.date(9999, 1, 1)),
    ("aten::miopen_convolution_transpose_backward", datetime.date(9999, 1, 1)),
    ("aten::miopen_convolution_transpose_backward_input", datetime.date(9999, 1, 1)),
    ("aten::miopen_convolution_transpose_backward_weight", datetime.date(9999, 1, 1)),
    ("aten::miopen_depthwise_convolution_backward", datetime.date(9999, 1, 1)),
    ("aten::miopen_depthwise_convolution_backward_input", datetime.date(9999, 1, 1)),
    ("aten::miopen_depthwise_convolution_backward_weight", datetime.date(9999, 1, 1)),
    ("aten::is_mlc", datetime.date(2022, 5, 20)),
    ("aten::_nested_tensor", datetime.date(9999, 1, 1)),
    ("caffe2::", datetime.date(2021, 10, 23)),
    ("prepacked::unpack_prepacked_sizes_conv2d", datetime.date(9999, 1, 1)),
    ("prepacked::unpack_prepacked_sizes_linear", datetime.date(9999, 1, 1)),
    ("q::_FloatToBfloat16Quantized", datetime.date(2021, 12, 21)),
    ("q::_Bfloat16QuantizedToFloat", datetime.date(2021, 12, 21)),
    ("aten::_inverse_helper", datetime.date(2021, 12, 31)),
    ("aten::softplus_backward", datetime.date(2022, 1, 31)),
    ("aten::softplus_backward.grad_input", datetime.date(2022, 1, 31)),
    ("aten::quantile", datetime.date(2022, 9, 30)),
    ("aten::nanquantile", datetime.date(2022, 9, 30)),
    ("aten::_convolution_double_backward", datetime.date(2022, 3, 31)),
    ("aten::_scatter_reduce", datetime.date(2022, 1, 31)),
    ("aten::native_multi_head_self_attention", datetime.date(9999, 1, 1)),
    ("aten::_native_multi_head_self_attention", datetime.date(9999, 1, 1)),
    ("aten::grid_sampler_3d_backward", datetime.date(9999, 1, 1)),
    ("aten::_transform_bias_rescale_qkv", datetime.date(9999, 1, 1)),
    ("aten::scatter_reduce.two", datetime.date(2022, 4, 15)),
    ("aten::_s_where", datetime.date(2022, 9, 30)),
    ("quantized::conv2d_cudnn", datetime.date(2022, 3, 22)),
    ("quantized::conv2d_relu_cudnn", datetime.date(2022, 3, 22)),
    ("prim::infer_squeeze_size.dim", datetime.date(9999, 1, 1)),
    ("prim::infer_squeeze_size", datetime.date(9999, 1, 1)),
    ("aten::_cat", datetime.date(2022, 5, 15)),
    ("aten::nansum", datetime.date(2022, 5, 15)),
    ("aten::zero", datetime.date(2022, 5, 15)),
    ("aten::_validate_sparse_compressed_tensor_args", datetime.date(2022, 5, 15)),
    ("aten::stft", datetime.date(2022, 5, 23)),
    ("aten::linalg_lu_solve", datetime.date(2022, 5, 23)),
    ("aten::linalg_lu_solve.out", datetime.date(2022, 5, 23)),
<<<<<<< HEAD
    ("quantized::layer_norm", datetime.date(2022, 6, 1)),
=======
    ("aten::_index_reduce", datetime.date(2022, 5, 15)),
>>>>>>> 30927e34
]

ALLOW_LIST_COMPILED = [
    (
        re.compile(item[0]),
        item[1],
        re.compile(item[2]) if len(item) > 2 else None,
    ) for item in ALLOW_LIST if item[1] >= datetime.date.today()
]

def allow_listed(schema):
    for item in ALLOW_LIST_COMPILED:
        if item[0].search(str(schema)):
            if len(item) > 2 and item[2] is not None:
                # if arguments regex is present, use it
                return bool(item[2].search(str(schema)))
            return True
    return False


# The nightly will fail to parse newly added syntax to schema declarations
# Add new schemas that will fail the nightly here
dont_parse_list = [
    ("_TorchScriptTesting.*", datetime.date(2099, 9, 17)),
    ("test_backend", datetime.date(2099, 9, 17)),
    ("dist_c10d", datetime.date(2099, 9, 17)),
]

def has_valid_upgraders(schema, version_map):
    # we want to parse through the map to find if
    # the schema has valid upgraders. Since the
    # version map has entry for each overload
    # we need to do some ugly parsing.

    # the name of the operator
    schema_name = schema.name

    if schema_name not in version_map:
        return False

    entries = version_map[schema_name]

    possible_overloads = []
    possible_schemas = []
    for key, upgrader_schema_entries in entries.items():
        possible_overloads.append(key)
        possible_schemas.extend(upgrader_schema_entries)

    # let's make sure this existing schema is part of possible
    # schemas
    for old_schema in possible_schemas:
        if old_schema == schema:
            return True

    return False

def dont_parse(schema_line):
    for item in dont_parse_list:
        if item[1] < datetime.date.today():
            continue
        regexp = re.compile(item[0])
        if regexp.search(schema_line):
            return True
    return False

def load_schemas_to_dict():
    new_schemas = torch._C._jit_get_all_schemas()
    new_schemas += torch._C._jit_get_custom_class_schemas()
    new_schema_dict = defaultdict(list)
    for s in new_schemas:
        new_schema_dict[s.name].append(s)
    return new_schema_dict

def process_version_map(version_map):
    # version map maps full schema name to
    # list of upgraders. Since we only have
    # the name of the schema (aka no overload)
    # we want to first process the map to make
    # the key lookup easier. After this it will be:
    # Dict[schema_name, Dict[overload, List[schema]]]

    output = defaultdict(dict)
    for (key, entries) in version_map.items():
        operator_name = key.split(".")[0]
        schema_entries = [parse_schema(entry.old_schema) for entry in entries]
        output[operator_name][key] = schema_entries
    return output

def check_bc(existing_schemas):
    new_schema_dict = load_schemas_to_dict()
    version_map = process_version_map(torch._C._get_operator_version_map())
    is_bc = True
    broken_ops = []
    for existing_schema in existing_schemas:
        if allow_listed(existing_schema):
            print("schema: ", str(existing_schema), " found on allowlist, skipping")
            continue
        if has_valid_upgraders(existing_schema, version_map):
            print("schema: ", str(existing_schema), " has valid upgrader, skipping")
            continue
        print("processing existing schema: ", str(existing_schema))
        matching_new_schemas = new_schema_dict.get(existing_schema.name, [])
        found = False
        for matching_new_schema in matching_new_schemas:
            if matching_new_schema.is_backward_compatible_with(existing_schema):
                found = True
                break
        if not found:
            print(
                "Can NOT find backward compatible schemas after changes "
                "for schema {} from the following candidates:\n[\n{}\n]".format(
                    str(existing_schema),
                    "\n\t".join(str(s) for s in matching_new_schemas),
                )
            )
            # TODO Print out more details about why candidates don't match.
            broken_ops.append(str(existing_schema))
            is_bc = False
    if is_bc:
        print("Found backward compatible schemas for all existing schemas")
    else:
        print(
            "The PR is introducing backward incompatible changes to the "
            "operator library. Please contact PyTorch team to confirm "
            "whether this change is wanted or not. \n\nBroken ops: "
            "[\n\t{}\n]".format("\n\t".join(broken_ops))
        )
    return is_bc

def check_fc(existing_schemas):
    new_schema_dict = load_schemas_to_dict()
    is_fc = True
    broken_ops = []
    for existing_schema in existing_schemas:
        if allow_listed(existing_schema):
            print("schema: ", str(existing_schema), " found on allowlist, skipping")
            continue
        print("processing existing schema: ", str(existing_schema))
        matching_new_schemas = new_schema_dict.get(existing_schema.name, [])
        found = False
        possible_failure_reasons = []
        for matching_new_schema in matching_new_schemas:
            is_compatible, reason = matching_new_schema.check_forward_compatible_with(existing_schema)
            if is_compatible:
                found = True
                break
            if reason != "":
                possible_failure_reasons.append(reason)
        if not found:
            print(
                "Can NOT find forward compatible schemas after changes "
                "for schema {} from the following candidates:\n[\n{}\n]".format(
                    str(existing_schema),
                    "\n\t".join(str(s) for s in matching_new_schemas),
                )
            )
            print(
                "Refer to following reasons for failure "
                "to find FC schema:\n[\n{}\n]".format(
                    "\n\t".join(str(r) for r in possible_failure_reasons)
                )
            )
            broken_ops.append(str(existing_schema))
            is_fc = False
    if is_fc:
        print("Found forward compatible schemas for all existing schemas")
    else:
        warnings.warn(
            "The PR is introducing a potentially forward incompatible changes to the "
            "operator library. Please contact PyTorch team to confirm "
            "whether this change is wanted or not. \n\nBroken ops: "
            "[\n\t{}\n]".format("\n\t".join(broken_ops))
        )


if __name__ == "__main__":
    parser = argparse.ArgumentParser(description="Process some integers.")
    parser.add_argument(
        "--existing-schemas",
        help="filename to load existing schemas",
        type=str,
        default="schemas.txt",
    )
    args = parser.parse_args()
    existing_schema_dict = dict()
    slist = []
    with open(args.existing_schemas, "r") as f:
        while True:
            line = f.readline()
            if not line:
                break

            if dont_parse(line.strip()):
                print("Not parsing schema line: ", line.strip())
                continue
            s = parse_schema(line.strip())
            slist.append(s)

    # TODO in case there is FC breaking changes,
    # we just warn for now until there is a policy.
    check_fc(slist)

    if not check_bc(slist):
        sys.exit(1)<|MERGE_RESOLUTION|>--- conflicted
+++ resolved
@@ -134,11 +134,8 @@
     ("aten::stft", datetime.date(2022, 5, 23)),
     ("aten::linalg_lu_solve", datetime.date(2022, 5, 23)),
     ("aten::linalg_lu_solve.out", datetime.date(2022, 5, 23)),
-<<<<<<< HEAD
+    ("aten::_index_reduce", datetime.date(2022, 5, 15)),
     ("quantized::layer_norm", datetime.date(2022, 6, 1)),
-=======
-    ("aten::_index_reduce", datetime.date(2022, 5, 15)),
->>>>>>> 30927e34
 ]
 
 ALLOW_LIST_COMPILED = [
