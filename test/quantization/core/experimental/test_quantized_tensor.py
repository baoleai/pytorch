--- conflicted
+++ resolved
@@ -19,15 +19,8 @@
 
         quantizer = APoTQuantizer(4, 2, torch.max(tensor2quantize), False)
 
-<<<<<<< HEAD
-        tensor_apot = TensorAPoT(APoTQuantizer(4, 2, torch.max(tensor2quantize), False))
-
-        # # get apot quantized tensor result
-        # qtensor = quantizer.quantize_APoT(tensor2quantize=tensor2quantize)
-=======
         # get apot quantized tensor result
         qtensor = quantizer.quantize_APoT(tensor2quantize=tensor2quantize)
->>>>>>> a882634e
 
         tensor_apot = TensorAPoT(quantizer)
 
