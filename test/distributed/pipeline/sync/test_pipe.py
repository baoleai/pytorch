# Copyright 2019 Kakao Brain
#
# Copyright (c) Facebook, Inc. and its affiliates. All rights reserved.
#
# This source code is licensed under the BSD license found in the
# LICENSE file in the root directory of this source tree.
from collections import OrderedDict
from copy import deepcopy
import time

import pytest
import torch
from torch import nn

from torch.distributed.pipeline.sync import Pipe

skip_if_no_cuda = pytest.mark.skipif(not torch.cuda.is_available(), reason="cuda required")


def test_pipe_without_rpc():
    model = nn.Sequential(nn.Linear(1, 1))
    with pytest.raises(RuntimeError, match='Please initialize RPC framework'):
        pipe = Pipe(model, chunks=1)

def test_parameters(setup_rpc):
    model = nn.Sequential(nn.Linear(1, 1))
    pipe = Pipe(model, chunks=1)
    assert list(pipe.parameters()) != []


def test_public_attrs(setup_rpc):
    class MyString:
        def __init__(self, value):
            self.value = value

        def __str__(self):
            return self.value

    model = nn.Sequential(nn.Linear(1, 1))
    pipe = Pipe(model, chunks=42.000, checkpoint=MyString("always"))

    assert pipe.devices == [torch.device("cpu")]
    assert pipe.chunks == 42
    assert isinstance(pipe.chunks, int)
    assert pipe.checkpoint == "always"
    assert isinstance(pipe.checkpoint, str)


def test_sequential_like(setup_rpc):
    a = nn.Linear(1, 1)
    b = nn.Linear(1, 1)

    model = nn.Sequential(a, b)
    model = Pipe(model)

    assert len(model) == 2
    assert list(model) == [a, b]

    assert model[0] is a
    assert model[1] is b
    with pytest.raises(IndexError):
        _ = model[2]

    assert model[-1] is b
    assert model[-2] is a

def test_chunks_less_than_1(setup_rpc):
    model = nn.Sequential(nn.Linear(1, 1))

    with pytest.raises(ValueError):
        Pipe(model, chunks=0)

    with pytest.raises(ValueError):
        Pipe(model, chunks=-1)

def test_batch_size_indivisible(setup_rpc):
    model = nn.Sequential(nn.Linear(1, 1))
    model = Pipe(model, chunks=4)

    with pytest.warns(None) as record:
        model(torch.rand(7, 1))

    # Indivisible batch size is legal.
    assert not record


def test_batch_size_small(setup_rpc):
    model = nn.Sequential(nn.Linear(1, 1))
    model = Pipe(model, chunks=4)

    with pytest.warns(None) as record:
        model(torch.rand(2, 1))

    # Batch size smaller than chunks is legal.
    assert not record


def test_checkpoint_mode(setup_rpc):
    def count_grad_fn(grad_fn, name, visited=None):
        if visited is None:
            visited = set()
        if grad_fn in visited:
            return 0
        visited.add(grad_fn)

        if grad_fn is None:
            return 0
        if grad_fn.__class__.__name__ == name:
            return 1

        counter = 0
        for next_grad_fn, _ in grad_fn.next_functions:
            counter += count_grad_fn(next_grad_fn, name, visited=visited)
        return counter

    model = nn.Sequential(nn.Linear(1, 1))
    input = torch.rand(2, 1)

    always = Pipe(model, chunks=2, checkpoint="always")
    except_last = Pipe(model, chunks=2, checkpoint="except_last")
    never = Pipe(model, chunks=2, checkpoint="never")

    always_output = always(input)
    except_last_output = except_last(input)
    never_output = never(input)

    assert count_grad_fn(always_output.local_value().grad_fn, "CheckpointBackward") == 2
    assert count_grad_fn(except_last_output.local_value().grad_fn, "CheckpointBackward") == 1
    assert count_grad_fn(never_output.local_value().grad_fn, "CheckpointBackward") == 0


def test_checkpoint_mode_invalid(setup_rpc):
    model = nn.Sequential(nn.Linear(1, 1))

    with pytest.raises(ValueError, match="checkpoint is not one of 'always', 'except_last', or 'never'"):
        Pipe(model, chunks=2, checkpoint="INVALID_CHECKPOINT")


def test_checkpoint_mode_when_chunks_1(setup_rpc):
    model = nn.Sequential(nn.Linear(1, 1))

    # All checkpoint modes are fine.
    Pipe(model, chunks=1, checkpoint="except_last")
    Pipe(model, chunks=1, checkpoint="always")
    Pipe(model, chunks=1, checkpoint="never")


def test_checkpoint_eval(setup_rpc):
    model = nn.Sequential(nn.Linear(1, 1))
    model = Pipe(model, chunks=2)
    input = torch.rand(2, 1)

    def find_grad_fn(grad_fn, name):
        if grad_fn is None:
            return False
        if grad_fn.__class__.__name__ == name:
            return True
        for next_grad_fn, _ in grad_fn.next_functions:
            if find_grad_fn(next_grad_fn, name):
                return True
        return False

    model.train()
    train_output = model(input)
    assert find_grad_fn(train_output.local_value().grad_fn, "CheckpointBackward")
    assert find_grad_fn(train_output.local_value().grad_fn, "RecomputeBackward")

    model.eval()
    eval_output = model(input)
    assert not find_grad_fn(eval_output.local_value().grad_fn, "CheckpointBackward")
    assert not find_grad_fn(eval_output.local_value().grad_fn, "RecomputeBackward")


def test_checkpoint_non_float_input(setup_rpc):
    class ForkNonFloat(nn.Module):
        def forward(self, input):
            return (input * 2, torch.tensor([False]))

    class JoinNonFloat(nn.Module):
        def forward(self, input, non_float):
            return input * 2

    model = nn.Sequential(ForkNonFloat(), JoinNonFloat())
    model = Pipe(model, chunks=1, checkpoint="always")

    input = torch.rand(1, requires_grad=True)
    output = model(input)
    output.backward()


def test_no_grad(setup_rpc):
    model = nn.Sequential(nn.Linear(1, 1))
    model = Pipe(model, chunks=2)
    input = torch.rand(2, 1)

    latent = None

    def hook(module, input, output):
        _ = module
        _ = input

        nonlocal latent
        latent = output

    partition = model.partitions[0]
    partition.register_forward_hook(hook)

    with torch.no_grad():
        model(input)

    assert latent.grad_fn is None


def test_exception(setup_rpc):
    class ExpectedException(Exception):
        pass

    class Raise(nn.Module):
        def forward(self, *_):
            raise ExpectedException()

    model = nn.Sequential(Raise())
    model = Pipe(model, chunks=1)

    with pytest.raises(ExpectedException):
        model(torch.rand(1))


def test_exception_early_stop_asap(setup_rpc):
    """Even the first partitions have finished to process, the partition before
    the failed partition should be killed as soon as possible.
    """

    class ExpectedException(Exception):
        pass

    class Pass(nn.Module):
        def forward(self, x):
            return x

    counter = 0

    class Counter(nn.Module):
        def forward(self, x):
            time.sleep(0.1)

            nonlocal counter
            counter += 1

            return x

    class Raise(nn.Module):
        def forward(self, x):
            raise ExpectedException()

    model = nn.Sequential(Pass(), Pass(), Counter(), Raise())
    model = Pipe(model, chunks=3)

    with pytest.raises(ExpectedException):
        model(torch.rand(3))

    # If the early stop doesn't work, it would be 3 instead.
    assert counter == 2


def test_nested_input(setup_rpc):
    class NestedInput(nn.Module):
        def __init__(self):
            super().__init__()
            self.fc_a = nn.Linear(1, 1)
            self.fc_b = nn.Linear(1, 1)

        def forward(self, inp):
            return inp

    model = nn.Sequential(NestedInput())
    model = Pipe(model, chunks=2)

    a = torch.rand(10, 1, requires_grad=True)
    b = torch.rand(10, 1, requires_grad=True)

    # TypeError: expected Tensor, but got tuple
    with pytest.raises(TypeError):
        model((a, (a, b))).local_value()

    # TypeError: expected Tensor, but got list
    with pytest.raises(TypeError):
        model((a, [a, b])).local_value()


def test_input_pair(setup_rpc):
    class Two(nn.Module):
        def __init__(self):
            super().__init__()
            self.fc_a = nn.Linear(1, 1)
            self.fc_b = nn.Linear(1, 1)

        def forward(self, a_and_b):
            a, b = a_and_b
            return (self.fc_a(a), self.fc_b(b))

    model = nn.Sequential(Two())
    model = Pipe(model, chunks=2)

    a = torch.rand(10, 1, requires_grad=True)
    b = torch.rand(10, 1, requires_grad=True)

    a_out, b_out = model((a, b)).local_value()
    loss = (a_out + b_out).mean()
    loss.backward()

    assert a.grad is not None
    assert b.grad is not None

    # Test with list.
    a.grad = None
    b.grad = None
    a_out, b_out = model([a, b]).local_value()
    loss = (a_out + b_out).mean()
    loss.backward()

    assert a.grad is not None
    assert b.grad is not None

def test_multi_sequence_input(setup_rpc):
    class MultiSeq(nn.Module):
        def forward(self, tup1, tup2):
            return tup1, tup2

    model = Pipe(nn.Sequential(MultiSeq()))
    with pytest.raises(TypeError):
        model(
            [torch.rand(10), torch.rand(10)],
            [torch.rand(10), torch.rand(10)]
        )

def test_input_singleton(setup_rpc):
    class One(nn.Module):
        def __init__(self):
            super().__init__()
            self.fc = nn.Linear(1, 1)

        def forward(self, only_a):
            (a,) = only_a
            return (self.fc(a),)

    model = nn.Sequential(One())
    model = Pipe(model, chunks=2)

    a = torch.rand(10, 1, requires_grad=True)

    (a_out,) = model((a,)).local_value()
    loss = a_out.mean()
    loss.backward()

    assert all(p.grad is not None for p in model.parameters())
    assert a.grad is not None

    # Test with list
    a.grad = None
    for p in model.parameters():
        p.grad = None

    (a_out,) = model([a]).local_value()
    loss = a_out.mean()
    loss.backward()

    assert all(p.grad is not None for p in model.parameters())
    assert a.grad is not None


def test_input_varargs(setup_rpc):
    model = nn.Sequential(nn.Linear(1, 1))
    model = Pipe(model)

    a = torch.rand(1)
    b = torch.rand(1)

    # TypeError: forward() takes 2 positional arguments but 3 were given
    with pytest.raises(TypeError):
        model(a, b)


def test_non_tensor(setup_rpc):
    class NonTensor(nn.Module):
        def forward(self, _):
            return "hello"

    model = nn.Sequential(NonTensor())
    model = Pipe(model)
    x = torch.rand(1)

    # TypeError: expected Tensor as element 0 in argument 0, but got str
    with pytest.raises(TypeError):
        model(x)

    # TypeError: expected Tensor to scatter, but got str
    with pytest.raises(TypeError):
        model("hello")


def test_non_tensor_sequence(setup_rpc):
    class NonTensorTuple(nn.Module):
        def forward(self, x):
            return (x, "hello")

    model = nn.Sequential(NonTensorTuple())
    model = Pipe(model)
    x = torch.rand(1)

    # TypeError: CheckpointBackward.forward: expected Variable (got str) for return value 1
    with pytest.raises(TypeError):
        model(x)

    # TypeError: expected Tensor to scatter, but got str
    with pytest.raises(TypeError):
        model((x, "hello"))

    # TypeError: expected Tensor to scatter, but got str
    with pytest.raises(TypeError):
        model([x, "hello"])


@pytest.mark.parametrize("checkpoint", ["never", "always", "except_last"])
def test_deferred_batch_norm(checkpoint, setup_rpc):
    bn = nn.BatchNorm2d(3)
    pipe_bn = deepcopy(bn)
    pipe = Pipe(
        nn.Sequential(pipe_bn), chunks=2, checkpoint=checkpoint, deferred_batch_norm=True
    )

    x = torch.rand(4, 3, 10, 10)
    pipe(x).local_value().mean().backward()
    bn(x).mean().backward()

    assert torch.allclose(pipe[0].running_mean, bn.running_mean, atol=1e-4)
    assert torch.allclose(pipe[0].running_var, bn.running_var, atol=1e-4)


@pytest.mark.parametrize("checkpoint", ["never", "always"])
def test_deferred_batch_norm_params(checkpoint, setup_rpc):
    bn = nn.BatchNorm2d(3)
    pipe_bn = deepcopy(bn)
    pipe = Pipe(
        nn.Sequential(pipe_bn), chunks=1, checkpoint=checkpoint, deferred_batch_norm=True
    )

    x = torch.rand(4, 3, 10, 10)
    pipe(x).local_value().mean().backward()
    bn(x).mean().backward()

    assert pipe[0].weight.grad is not None
    assert pipe[0].bias.grad is not None

    assert torch.allclose(pipe[0].weight.grad, bn.weight.grad, atol=1e-4)
    assert torch.allclose(pipe[0].bias.grad, bn.bias.grad, atol=1e-4)


def test_devices(setup_rpc):
    a = nn.Linear(1, 1)
    b = nn.Linear(1, 1)
    c = nn.Linear(1, 1)

    # There are extra two devices.
    model = nn.Sequential(a, b, c)
    model = Pipe(model)

    cpu = torch.device("cpu")
    # Extra devices must be discarded.
    assert model.devices == [cpu, cpu, cpu]


def test_partitions(setup_rpc):
    a = nn.Linear(1, 1)
    b = nn.Linear(1, 1)

    model = nn.Sequential(a, b)
    model = Pipe(model)

    assert isinstance(model.partitions, nn.Sequential)
    assert isinstance(model.partitions[0], nn.Linear)
    assert isinstance(model.partitions[1], nn.Linear)

    assert "partitions.0.weight" in model.state_dict()


@pytest.mark.skipif(not torch.cuda.is_available(), reason="cuda required")
def test_merged_partitions(setup_rpc):
    a = nn.Linear(1, 1).to(0)
    b = nn.Sequential(nn.Linear(1, 1), nn.Linear(1, 2)).to(0)
    c = nn.Linear(1, 1)
    d = nn.Linear(1, 2)

    model = nn.Sequential(a, b, c, d)
    model = Pipe(model)

    assert isinstance(model.partitions, nn.ModuleList)
    assert isinstance(model.partitions[0], nn.Sequential)
    assert isinstance(model.partitions[1], nn.Sequential)
    assert list(model.partitions[0]) == [a, b[0], b[1]]
    assert list(model.partitions[1]) == [c]
    assert list(model.partitions[2]) == [d]


def test_deny_moving(setup_rpc):
    a = nn.Linear(1, 1)
    b = nn.Linear(1, 1)

    model = nn.Sequential(a, b)
    model = Pipe(model)

    # Moving is denied.
    with pytest.raises(TypeError):
        model.cuda()

    with pytest.raises(TypeError):
        model.cpu()

    with pytest.raises(TypeError):
        model.to(torch.device("cuda"))

    with pytest.raises(TypeError):
        model.to(0)

    with pytest.raises(TypeError):
        model.to("cuda")

    with pytest.raises(TypeError):
        model.to(device=0)

    with pytest.raises(TypeError):
        model.to(torch.rand(1))

    with pytest.raises(TypeError):
        model.to(tensor=torch.rand(1))

    # Casting is allowed.
    model.half()
    model.to(torch.double)
    model.to(dtype=torch.float)


def test_empty_module(setup_rpc):
    # Empty sequential module is not illegal.
    model = nn.Sequential()
    model = Pipe(model)

    assert model(torch.tensor(42)).local_value() == torch.tensor(42)
    assert model((torch.tensor(42),)).local_value() == (torch.tensor(42),)

    # But only tensor or tensors is legal in Pipe.
    with pytest.raises(TypeError):
        model(42)


def test_named_children(setup_rpc):
    a = nn.Linear(1, 1)
    b = nn.Linear(1, 1)

    model = nn.Sequential(OrderedDict([("a", a), ("b", b)]))
    model = Pipe(model)

    names = set(n for n, _ in model.named_modules())
<<<<<<< HEAD
    assert "partitions.a" in names
    assert "partitions.b" in names
=======
    assert "partitions.0.0" in names
    assert "partitions.1.0" in names
>>>>>>> 77c06a2a

    # Pipe doesn't support __getattr__. Unlike nn.Sequential, Pipe requires
    # several methods in its namespace.
    with pytest.raises(AttributeError):
        model.a


def test_verify_module_non_sequential(setup_rpc):
    with pytest.raises(TypeError, match="module must be nn.Sequential to be partitioned"):
        Pipe(nn.Module())


def test_verify_module_duplicate_children(setup_rpc):
    conv = nn.Conv2d(3, 3, 1)
    model = nn.Sequential(conv, conv)

    with pytest.raises(ValueError, match="module with duplicate children is not supported"):
        Pipe(model)


@skip_if_no_cuda
def test_verify_module_params_on_same_device(setup_rpc):
    class Surrogate(nn.Module):
        def __init__(self, param1, param2):
            super().__init__()
            self.param1 = param1
            self.param2 = param2

    conv1 = nn.Conv2d(3, 3, 1)
    conv2 = nn.Conv2d(3, 3, 1)
    model = nn.Sequential(Surrogate(conv1, conv2.cuda()))

    with pytest.raises(
        ValueError,
        match=r'should have all parameters on a single device, please use .to\(\)'
            ' to place the module on a single device'):
        Pipe(model)

@pytest.mark.skipif(not torch.cuda.is_available(), reason="cuda required")
@pytest.mark.skipif(torch.cuda.device_count() < 2, reason="Need atleast two GPUs")
def test_verify_nested_modules(setup_rpc):
    model = nn.Sequential(
        nn.Sequential(
            nn.Linear(32, 16).cuda(0),
            nn.Linear(16, 8).cuda(0)
        ),
        nn.Sequential(
            nn.Linear(8, 4).cuda(1),
            nn.Linear(4, 2).cuda(1)
        ),
    )

    pipe = Pipe(model)
    out = pipe(torch.rand(10, 32).cuda(0))
    assert out.local_value().device == torch.device("cuda:1")
    assert out.local_value().size() == torch.Size([10, 2])

def test_verify_module_duplicate_parameters_on_same_device(setup_rpc):
    class Surrogate(nn.Module):
        def __init__(self, module):
            super().__init__()
            self.module = module

    conv = nn.Conv2d(3, 3, 1)
    model = nn.Sequential(Surrogate(conv), Surrogate(conv))

    Pipe(model)


def test_forward_lockstep(setup_rpc):
    timeline = []

    class DelayedLog(nn.Module):
        def __init__(self, j, seconds):
            super().__init__()
            self.i = 0
            self.j = j
            self.seconds = seconds

        def forward(self, x):
            time.sleep(self.seconds)

            timeline.append((self.i, self.j))
            self.i += 1

            return x

    model = nn.Sequential(DelayedLog(0, seconds=0), DelayedLog(1, seconds=0.1))
    model = Pipe(model, chunks=3)
    model(torch.rand(3, 1))

    # Expected timeline: (Logs are recorded at !)
    #
    # Partition #0: 0! 1!   2!
    # Partition #1:    000! 111! 222!
    #
    assert timeline == [(0, 0), (1, 0), (0, 1), (2, 0), (1, 1), (2, 1)]

@pytest.mark.parametrize("checkpoint", ["never", "always", "except_last"])
def test_multiple_inputs(checkpoint, setup_rpc):
    class MyModule(nn.Module):
        def forward(self, a, b, c):
            return a + b + c

    model = Pipe(nn.Sequential(MyModule()), chunks=2, checkpoint=checkpoint)
    t = torch.rand(10)
    res = model(t, t, t).local_value()
    assert torch.equal(res, t + t + t)<|MERGE_RESOLUTION|>--- conflicted
+++ resolved
@@ -13,6 +13,7 @@
 from torch import nn
 
 from torch.distributed.pipeline.sync import Pipe
+from torch.distributed.pipeline.sync.pipe import PipeSequential
 
 skip_if_no_cuda = pytest.mark.skipif(not torch.cuda.is_available(), reason="cuda required")
 
@@ -477,11 +478,11 @@
     model = nn.Sequential(a, b)
     model = Pipe(model)
 
-    assert isinstance(model.partitions, nn.Sequential)
-    assert isinstance(model.partitions[0], nn.Linear)
-    assert isinstance(model.partitions[1], nn.Linear)
-
-    assert "partitions.0.weight" in model.state_dict()
+    assert isinstance(model.partitions, nn.ModuleList)
+    assert isinstance(model.partitions[0], nn.Sequential)
+    assert isinstance(model.partitions[1], nn.Sequential)
+
+    assert "partitions.0.0.weight" in model.state_dict()
 
 
 @pytest.mark.skipif(not torch.cuda.is_available(), reason="cuda required")
@@ -495,8 +496,8 @@
     model = Pipe(model)
 
     assert isinstance(model.partitions, nn.ModuleList)
-    assert isinstance(model.partitions[0], nn.Sequential)
-    assert isinstance(model.partitions[1], nn.Sequential)
+    assert isinstance(model.partitions[0], PipeSequential)
+    assert isinstance(model.partitions[1], PipeSequential)
     assert list(model.partitions[0]) == [a, b[0], b[1]]
     assert list(model.partitions[1]) == [c]
     assert list(model.partitions[2]) == [d]
@@ -561,13 +562,8 @@
     model = Pipe(model)
 
     names = set(n for n, _ in model.named_modules())
-<<<<<<< HEAD
-    assert "partitions.a" in names
-    assert "partitions.b" in names
-=======
     assert "partitions.0.0" in names
     assert "partitions.1.0" in names
->>>>>>> 77c06a2a
 
     # Pipe doesn't support __getattr__. Unlike nn.Sequential, Pipe requires
     # several methods in its namespace.
@@ -667,12 +663,17 @@
     assert timeline == [(0, 0), (1, 0), (0, 1), (2, 0), (1, 1), (2, 1)]
 
 @pytest.mark.parametrize("checkpoint", ["never", "always", "except_last"])
+@skip_if_no_cuda
 def test_multiple_inputs(checkpoint, setup_rpc):
-    class MyModule(nn.Module):
+    class Module1(nn.Module):
         def forward(self, a, b, c):
-            return a + b + c
-
-    model = Pipe(nn.Sequential(MyModule()), chunks=2, checkpoint=checkpoint)
+            return a + b + c, a * b * c
+
+    class Module2(nn.Module):
+        def forward(self, a, b):
+            return a + b
+
+    model = Pipe(nn.Sequential(Module1().cuda(0), Module2().cuda(0)), chunks=2, checkpoint=checkpoint)
     t = torch.rand(10)
     res = model(t, t, t).local_value()
-    assert torch.equal(res, t + t + t)+    assert torch.equal(res, (t + t + t) + (t * t * t))