#!/bin/bash

# Required environment variable: $BUILD_ENVIRONMENT
# (This is set by default in the Docker images we build, so you don't
# need to set it yourself.

set -ex


# Get fully qualified path using realpath
if [[ "$BUILD_ENVIRONMENT" != *bazel* ]]; then
  CUSTOM_TEST_ARTIFACT_BUILD_DIR=$(realpath "${CUSTOM_TEST_ARTIFACT_BUILD_DIR:-"build/custom_test_artifacts"}")
fi

# shellcheck source=./common.sh
source "$(dirname "${BASH_SOURCE[0]}")/common.sh"

# shellcheck source=./test-common.sh
source "$(dirname "${BASH_SOURCE[0]}")/test-common.sh"

echo "Environment variables"
env

echo "Testing pytorch"

export LANG=C.UTF-8

PR_NUMBER=${PR_NUMBER:-${CIRCLE_PR_NUMBER:-}}

if [[ "$TEST_CONFIG" == 'default' ]]; then
  export CUDA_VISIBLE_DEVICES=0
  export HIP_VISIBLE_DEVICES=0
fi

if [[ "$TEST_CONFIG" == 'distributed' ]] && [[ "$BUILD_ENVIRONMENT" == *rocm* ]]; then
  export HIP_VISIBLE_DEVICES=0,1
fi

if [[ "$TEST_CONFIG" == 'slow' ]]; then
  export PYTORCH_TEST_WITH_SLOW=1
  export PYTORCH_TEST_SKIP_FAST=1
fi

if [[ "$BUILD_ENVIRONMENT" == *slow-gradcheck* ]]; then
  export PYTORCH_TEST_WITH_SLOW_GRADCHECK=1
fi

if [[ "$BUILD_ENVIRONMENT" == *cuda* || "$BUILD_ENVIRONMENT" == *rocm* ]]; then
  # Used so that only cuda/rocm specific versions of tests are generated
  # mainly used so that we're not spending extra cycles testing cpu
  # devices on expensive gpu machines
  export PYTORCH_TESTING_DEVICE_ONLY_FOR="cuda"
fi

if [[ "$BUILD_ENVIRONMENT" == *cuda11* ]]; then
  export BUILD_SPLIT_CUDA=ON
fi

if [[ "$TEST_CONFIG" == *crossref* ]]; then
  export PYTORCH_TEST_WITH_CROSSREF=1
fi

# TODO: this condition is never true, need to fix this.
if [[ -n "$PR_NUMBER" ]] && [[ -z "$CI_MASTER" || "$CI_MASTER" == "false" ]]; then
  # skip expensive checks when on PR and CI_MASTER flag is not set
  export PYTORCH_TEST_SKIP_CUDA_MEM_LEAK_CHECK=1
else
  export PYTORCH_TEST_SKIP_CUDA_MEM_LEAK_CHECK=0
fi

if [[ "$BUILD_ENVIRONMENT" == *rocm* ]]; then
  # Print GPU info
  rocminfo
  rocminfo | grep -E 'Name:.*\sgfx|Marketing'

  # Manually set NUM_TEST_SHARDS since Jenkins doesn't do it
  # TODO: Can remove this once ROCm migration from Jenkins to GHA is complete.
  if [[ -z "${GITHUB_ACTIONS}" ]]; then
    export NUM_TEST_SHARDS=2
  fi
fi

if [[ "$BUILD_ENVIRONMENT" != *-bazel-* ]] ; then
  # JIT C++ extensions require ninja.
  pip_install --user ninja
  # ninja is installed in $HOME/.local/bin, e.g., /var/lib/jenkins/.local/bin for CI user jenkins
  # but this script should be runnable by any user, including root
  export PATH="$HOME/.local/bin:$PATH"
fi

# DANGER WILL ROBINSON.  The LD_PRELOAD here could cause you problems
# if you're not careful.  Check this if you made some changes and the
# ASAN test is not working
if [[ "$BUILD_ENVIRONMENT" == *asan* ]]; then
    # Suppress vptr violations arising from multiple copies of pybind11
    export ASAN_OPTIONS=detect_leaks=0:symbolize=1:detect_stack_use_after_return=1:strict_init_order=true:detect_odr_violation=0
    export UBSAN_OPTIONS=print_stacktrace=1:suppressions=$PWD/ubsan.supp
    export PYTORCH_TEST_WITH_ASAN=1
    export PYTORCH_TEST_WITH_UBSAN=1
    # TODO: Figure out how to avoid hard-coding these paths
    export ASAN_SYMBOLIZER_PATH=/usr/lib/llvm-7/bin/llvm-symbolizer
    export TORCH_USE_RTLD_GLOBAL=1
    # NB: We load libtorch.so with RTLD_GLOBAL for UBSAN, unlike our
    # default behavior.
    #
    # The reason for this is that without RTLD_GLOBAL, if we load multiple
    # libraries that depend on libtorch (as is the case with C++ extensions), we
    # will get multiple copies of libtorch in our address space.  When UBSAN is
    # turned on, it will do a bunch of virtual pointer consistency checks which
    # won't work correctly.  When this happens, you get a violation like:
    #
    #    member call on address XXXXXX which does not point to an object of
    #    type 'std::_Sp_counted_base<__gnu_cxx::_Lock_policy::_S_atomic>'
    #    XXXXXX note: object is of type
    #    'std::_Sp_counted_ptr<torch::nn::LinearImpl*, (__gnu_cxx::_Lock_policy)2>'
    #
    # (NB: the textual types of the objects here are misleading, because
    # they actually line up; it just so happens that there's two copies
    # of the type info floating around in the address space, so they
    # don't pointer compare equal.  See also
    #   https://github.com/google/sanitizers/issues/1175
    #
    # UBSAN is kind of right here: if we relied on RTTI across C++ extension
    # modules they would indeed do the wrong thing;  but in our codebase, we
    # don't use RTTI (because it doesn't work in mobile).  To appease
    # UBSAN, however, it's better if we ensure all the copies agree!
    #
    # By the way, an earlier version of this code attempted to load
    # libtorch_python.so with LD_PRELOAD, which has a similar effect of causing
    # it to be loaded globally.  This isn't really a good idea though, because
    # it depends on a ton of dynamic libraries that most programs aren't gonna
    # have, and it applies to child processes.

    # TODO: get rid of the hardcoded path
    export LD_PRELOAD=/usr/lib/llvm-7/lib/clang/7.0.1/lib/linux/libclang_rt.asan-x86_64.so
    # Increase stack size, because ASAN red zones use more stack
    ulimit -s 81920

    (cd test && python -c "import torch; print(torch.__version__, torch.version.git_version)")
    echo "The next three invocations are expected to crash; if they don't that means ASAN/UBSAN is misconfigured"
    (cd test && ! get_exit_code python -c "import torch; torch._C._crash_if_csrc_asan(3)")
    (cd test && ! get_exit_code python -c "import torch; torch._C._crash_if_csrc_ubsan(0)")
    (cd test && ! get_exit_code python -c "import torch; torch._C._crash_if_aten_asan(3)")
fi

if [[ $TEST_CONFIG == 'nogpu_NO_AVX' ]]; then
  export ATEN_CPU_CAPABILITY=default
elif [[ $TEST_CONFIG == 'nogpu_NO_AVX2' ]]; then
  export ATEN_CPU_CAPABILITY=default

# TODO: this condition is never (we have no NO_AVX512 config), need to fix this.
elif [[ $TEST_CONFIG == 'nogpu_NO_AVX512' ]]; then
  export ATEN_CPU_CAPABILITY=avx2
fi

test_python_legacy_jit() {
  time python test/run_test.py --include test_jit_legacy test_jit_fuser_legacy --verbose
  assert_git_not_dirty
}

test_python_shard() {
  if [[ -z "$NUM_TEST_SHARDS" ]]; then
    echo "NUM_TEST_SHARDS must be defined to run a Python test shard"
    exit 1
  fi
  time python test/run_test.py --exclude-jit-executor --exclude-distributed-tests --shard "$1" "$NUM_TEST_SHARDS" --verbose
  assert_git_not_dirty
}

test_python() {
  time python test/run_test.py --exclude-jit-executor --exclude-distributed-tests --verbose
  assert_git_not_dirty
}

test_python_gloo_with_tls() {
  source "$(dirname "${BASH_SOURCE[0]}")/run_glootls_test.sh"
  assert_git_not_dirty
}


test_aten() {
  # Test ATen
  # The following test(s) of ATen have already been skipped by caffe2 in rocm environment:
  # scalar_tensor_test, basic, native_test
  if [[ "$BUILD_ENVIRONMENT" != *asan* ]] && [[ "$BUILD_ENVIRONMENT" != *rocm* ]]; then
    echo "Running ATen tests with pytorch lib"

    if [[ -n "$IN_WHEEL_TEST" ]]; then
      echo "Running test with the install folder"
      # Rename the build folder when running test to ensure it
      # is not depended on the folder
      mv "$BUILD_DIR" "$BUILD_RENAMED_DIR"
      TEST_BASE_DIR="$TORCH_TEST_DIR"
    else
      echo "Running test with the build folder"
      TEST_BASE_DIR="$BUILD_BIN_DIR"
    fi

    # NB: the ATen test binaries don't have RPATH set, so it's necessary to
    # put the dynamic libraries somewhere were the dynamic linker can find them.
    # This is a bit of a hack.
    ${SUDO} ln -sf "$TORCH_LIB_DIR"/libc10* "$TEST_BASE_DIR"
    ${SUDO} ln -sf "$TORCH_LIB_DIR"/libcaffe2* "$TEST_BASE_DIR"
    ${SUDO} ln -sf "$TORCH_LIB_DIR"/libmkldnn* "$TEST_BASE_DIR"
    ${SUDO} ln -sf "$TORCH_LIB_DIR"/libnccl* "$TEST_BASE_DIR"
    ${SUDO} ln -sf "$TORCH_LIB_DIR"/libtorch* "$TEST_BASE_DIR"
    ${SUDO} ln -sf "$TORCH_LIB_DIR"/libtbb* "$TEST_BASE_DIR"

    ls "$TEST_BASE_DIR"
    aten/tools/run_tests.sh "$TEST_BASE_DIR"

    if [[ -n "$IN_WHEEL_TEST" ]]; then
      # Restore the build folder to avoid any impact on other tests
      mv "$BUILD_RENAMED_DIR" "$BUILD_DIR"
    fi

    assert_git_not_dirty
  fi
}

test_without_numpy() {
  pushd "$(dirname "${BASH_SOURCE[0]}")"
  python -c "import sys;sys.path.insert(0, 'fake_numpy');from unittest import TestCase;import torch;x=torch.randn(3,3);TestCase().assertRaises(RuntimeError, lambda: x.numpy())"
  # Regression test for https://github.com/pytorch/pytorch/issues/66353
  python -c "import sys;sys.path.insert(0, 'fake_numpy');import torch;print(torch.tensor([torch.tensor(0.), torch.tensor(1.)]))"
  popd
}

# pytorch extensions require including torch/extension.h which includes all.h
# which includes utils.h which includes Parallel.h.
# So you can call for instance parallel_for() from your extension,
# but the compilation will fail because of Parallel.h has only declarations
# and definitions are conditionally included Parallel.h(see last lines of Parallel.h).
# I tried to solve it #39612 and #39881 by including Config.h into Parallel.h
# But if Pytorch is built with TBB it provides Config.h
# that has AT_PARALLEL_NATIVE_TBB=1(see #3961 or #39881) and it means that if you include
# torch/extension.h which transitively includes Parallel.h
# which transitively includes tbb.h which is not available!
if [[ "${BUILD_ENVIRONMENT}" == *tbb* ]]; then
  sudo mkdir -p /usr/include/tbb
  sudo cp -r "$PWD"/third_party/tbb/include/tbb/* /usr/include/tbb
fi

test_libtorch() {
  if [[ "$BUILD_ENVIRONMENT" != *rocm* ]]; then
    echo "Testing libtorch"
    ln -sf "$TORCH_LIB_DIR"/libbackend_with_compiler.so "$TORCH_BIN_DIR"
    ln -sf "$TORCH_LIB_DIR"/libjitbackend_test.so "$TORCH_BIN_DIR"
    ln -sf "$TORCH_LIB_DIR"/libc10* "$TORCH_BIN_DIR"
    ln -sf "$TORCH_LIB_DIR"/libshm* "$TORCH_BIN_DIR"
    ln -sf "$TORCH_LIB_DIR"/libtorch* "$TORCH_BIN_DIR"
    ln -sf "$TORCH_LIB_DIR"/libtbb* "$TORCH_BIN_DIR"

    # Start background download
    python tools/download_mnist.py --quiet -d test/cpp/api/mnist &

    # Make test_reports directory
    # NB: the ending test_libtorch must match the current function name for the current
    # test reporting process (in print_test_stats.py) to function as expected.
    TEST_REPORTS_DIR=test/test-reports/cpp-unittest/test_libtorch
    mkdir -p $TEST_REPORTS_DIR

    # Run JIT cpp tests
    python test/cpp/jit/tests_setup.py setup
    if [[ "$BUILD_ENVIRONMENT" == *cuda* ]]; then
      "$TORCH_BIN_DIR"/test_jit  --gtest_output=xml:$TEST_REPORTS_DIR/test_jit.xml
    else
      "$TORCH_BIN_DIR"/test_jit  --gtest_filter='-*CUDA' --gtest_output=xml:$TEST_REPORTS_DIR/test_jit.xml
    fi

    # Run Lazy Tensor cpp tests
    if [[ "$BUILD_ENVIRONMENT" == *cuda* && "$TEST_CONFIG" != *nogpu* ]]; then
      LTC_TS_CUDA=1 "$TORCH_BIN_DIR"/test_lazy  --gtest_output=xml:$TEST_REPORTS_DIR/test_lazy.xml
    else
      "$TORCH_BIN_DIR"/test_lazy  --gtest_output=xml:$TEST_REPORTS_DIR/test_lazy.xml
    fi

    python test/cpp/jit/tests_setup.py shutdown
    # Wait for background download to finish
    wait
    # Exclude IMethodTest that relies on torch::deploy, which will instead be ran in test_deploy.
    OMP_NUM_THREADS=2 TORCH_CPP_TEST_MNIST_PATH="test/cpp/api/mnist" "$TORCH_BIN_DIR"/test_api --gtest_filter='-IMethodTest.*' --gtest_output=xml:$TEST_REPORTS_DIR/test_api.xml
    "$TORCH_BIN_DIR"/test_tensorexpr --gtest_output=xml:$TEST_REPORTS_DIR/test_tensorexpr.xml

    # TODO: this condition is never (BUILD_ENVIRONMENT doesn't start with pytorch-), need to fix this.
    if [[ "${BUILD_ENVIRONMENT}" == pytorch-linux-xenial-py3* ]]; then
      if [[ "${BUILD_ENVIRONMENT}" != *android* && "${BUILD_ENVIRONMENT}" != *cuda* && "${BUILD_ENVIRONMENT}" != *asan* ]]; then
        # TODO: Consider to run static_runtime_test from $TORCH_BIN_DIR (may need modify build script)
        "$BUILD_BIN_DIR"/static_runtime_test --gtest_output=xml:$TEST_REPORTS_DIR/static_runtime_test.xml
      fi
    fi
    assert_git_not_dirty
  fi
}

test_aot_compilation() {
  echo "Testing Ahead of Time compilation"
  if [ -f "$TORCH_BIN_DIR"/test_mobile_nnc ]; then "$TORCH_BIN_DIR"/test_mobile_nnc --gtest_output=xml:$TEST_REPORTS_DIR/test_mobile_nnc.xml; fi
  # shellcheck source=test/mobile/nnc/test_aot_compile.sh
  if [ -f "$TORCH_BIN_DIR"/aot_model_compiler_test ]; then source test/mobile/nnc/test_aot_compile.sh; fi
}

test_vulkan() {
  if [[ "$BUILD_ENVIRONMENT" == *vulkan* ]]; then
    ln -sf "$TORCH_LIB_DIR"/libtorch* "$TORCH_TEST_DIR"
    ln -sf "$TORCH_LIB_DIR"/libc10* "$TORCH_TEST_DIR"
    export VK_ICD_FILENAMES=/var/lib/jenkins/swiftshader/build/Linux/vk_swiftshader_icd.json
    # NB: the ending test_vulkan must match the current function name for the current
    # test reporting process (in print_test_stats.py) to function as expected.
    TEST_REPORTS_DIR=test/test-reports/cpp-vulkan/test_vulkan
    mkdir -p $TEST_REPORTS_DIR
    "$TORCH_TEST_DIR"/vulkan_api_test --gtest_output=xml:$TEST_REPORTS_DIR/vulkan_test.xml
  fi
}

test_distributed() {
  echo "Testing distributed python tests"
  time python test/run_test.py --distributed-tests --shard "$SHARD_NUMBER" "$NUM_TEST_SHARDS" --verbose
  assert_git_not_dirty

  if [[ "$BUILD_ENVIRONMENT" == *cuda* && "$SHARD_NUMBER" == 1 ]]; then
    echo "Testing distributed C++ tests"
    ln -sf "$TORCH_LIB_DIR"/libtorch* "$TORCH_BIN_DIR"
    ln -sf "$TORCH_LIB_DIR"/libc10* "$TORCH_BIN_DIR"
    # NB: the ending test_distributed must match the current function name for the current
    # test reporting process (in print_test_stats.py) to function as expected.
    TEST_REPORTS_DIR=test/test-reports/cpp-distributed/test_distributed
    mkdir -p $TEST_REPORTS_DIR
    "$TORCH_BIN_DIR"/FileStoreTest --gtest_output=xml:$TEST_REPORTS_DIR/FileStoreTest.xml
    "$TORCH_BIN_DIR"/HashStoreTest --gtest_output=xml:$TEST_REPORTS_DIR/HashStoreTest.xml
    "$TORCH_BIN_DIR"/TCPStoreTest --gtest_output=xml:$TEST_REPORTS_DIR/TCPStoreTest.xml

    MPIEXEC=$(command -v mpiexec)
    # TODO: this is disabled on GitHub Actions until this issue is resolved
    # https://github.com/pytorch/pytorch/issues/60756
    if [[ -n "$MPIEXEC" ]] && [[ -z "$GITHUB_ACTIONS" ]]; then
      MPICMD="${MPIEXEC} -np 2 $TORCH_BIN_DIR/ProcessGroupMPITest"
      eval "$MPICMD"
    fi
    "$TORCH_BIN_DIR"/ProcessGroupGlooTest --gtest_output=xml:$TEST_REPORTS_DIR/ProcessGroupGlooTest.xml
    "$TORCH_BIN_DIR"/ProcessGroupNCCLTest --gtest_output=xml:$TEST_REPORTS_DIR/ProcessGroupNCCLTest.xml
    "$TORCH_BIN_DIR"/ProcessGroupNCCLErrorsTest --gtest_output=xml:$TEST_REPORTS_DIR/ProcessGroupNCCLErrorsTest.xml
  fi
}

test_rpc() {
  if [[ "$BUILD_ENVIRONMENT" != *rocm* ]]; then
    echo "Testing RPC C++ tests"
    # NB: the ending test_rpc must match the current function name for the current
    # test reporting process (in print_test_stats.py) to function as expected.
    ln -sf "$TORCH_LIB_DIR"/libtorch* "$TORCH_BIN_DIR"
    ln -sf "$TORCH_LIB_DIR"/libc10* "$TORCH_BIN_DIR"
    ln -sf "$TORCH_LIB_DIR"/libtbb* "$TORCH_BIN_DIR"
    TEST_REPORTS_DIR=test/test-reports/cpp-rpc/test_rpc
    mkdir -p $TEST_REPORTS_DIR
    "$TORCH_BIN_DIR"/test_cpp_rpc --gtest_output=xml:$TEST_REPORTS_DIR/test_cpp_rpc.xml
  fi
}

test_custom_backend() {
  if [[ "$BUILD_ENVIRONMENT" != *asan* ]] ; then
    echo "Testing custom backends"
    CUSTOM_BACKEND_BUILD="${CUSTOM_TEST_ARTIFACT_BUILD_DIR}/custom-backend-build"
    pushd test/custom_backend
    cp -a "$CUSTOM_BACKEND_BUILD" build
    # Run tests Python-side and export a lowered module.
    python test_custom_backend.py -v
    python backend.py --export-module-to=model.pt
    # Run tests C++-side and load the exported lowered module.
    build/test_custom_backend ./model.pt
    rm -f ./model.pt
    popd
    assert_git_not_dirty
  fi
}

test_custom_script_ops() {
  if [[ "$BUILD_ENVIRONMENT" != *asan* ]] ; then
    echo "Testing custom script operators"
    CUSTOM_OP_BUILD="${CUSTOM_TEST_ARTIFACT_BUILD_DIR}/custom-op-build"
    pushd test/custom_operator
    cp -a "$CUSTOM_OP_BUILD" build
    # Run tests Python-side and export a script module.
    python test_custom_ops.py -v
    python model.py --export-script-module=model.pt
    # Run tests C++-side and load the exported script module.
    build/test_custom_ops ./model.pt
    popd
    assert_git_not_dirty
  fi
}

test_jit_hooks() {
  if [[ "$BUILD_ENVIRONMENT" != *asan* ]] ; then
    echo "Testing jit hooks in cpp"
    HOOK_BUILD="${CUSTOM_TEST_ARTIFACT_BUILD_DIR}/jit-hook-build"
    pushd test/jit_hooks
    cp -a "$HOOK_BUILD" build
    # Run tests Python-side and export the script modules with hooks
    python model.py --export-script-module=model
    # Run tests C++-side and load the exported script modules
    build/test_jit_hooks ./model
    popd
    assert_git_not_dirty
  fi
}

test_torch_function_benchmark() {
  echo "Testing __torch_function__ benchmarks"
  pushd benchmarks/overrides_benchmark
  python bench.py -n 1 -m 2
  python pyspybench.py Tensor -n 1
  python pyspybench.py SubTensor -n 1
  python pyspybench.py WithTorchFunction -n 1
  python pyspybench.py SubWithTorchFunction -n 1
  popd
  assert_git_not_dirty
}

build_xla() {
  # xla test needs sccache setup.
  # shellcheck source=./common-build.sh
  source "$(dirname "${BASH_SOURCE[0]}")/common-build.sh"

  XLA_DIR=xla
  USE_CACHE=0
  clone_pytorch_xla
  # shellcheck disable=SC1091
  source "xla/.circleci/common.sh"
  apply_patches
  SITE_PACKAGES="$(python -c 'from distutils.sysconfig import get_python_lib; print(get_python_lib())')"
  # These functions are defined in .circleci/common.sh in pytorch/xla repo
  install_deps_pytorch_xla $XLA_DIR $USE_CACHE
  CMAKE_PREFIX_PATH="${SITE_PACKAGES}/torch:${CMAKE_PREFIX_PATH}" XLA_SANDBOX_BUILD=1 build_torch_xla $XLA_DIR
  assert_git_not_dirty
}

test_xla() {
  # xla test needs sccache setup.
  # shellcheck source=./common-build.sh
  source "$(dirname "${BASH_SOURCE[0]}")/common-build.sh"

  clone_pytorch_xla
  # shellcheck disable=SC1091
  source "./xla/.circleci/common.sh"
  SITE_PACKAGES="$(python -c 'from distutils.sysconfig import get_python_lib; print(get_python_lib())')"
  CMAKE_PREFIX_PATH="${SITE_PACKAGES}/torch:${CMAKE_PREFIX_PATH}" XLA_SKIP_MP_OP_TESTS=1 run_torch_xla_tests "$(pwd)" "$(pwd)/xla"
  assert_git_not_dirty
}

# Do NOT run this test before any other tests, like test_python_shard, etc.
# Because this function uninstalls the torch built from branch, and install
# nightly version.
test_forward_backward_compatibility() {
  set -x
  # create a dummy ts model at this version
  python test/create_dummy_torchscript_model.py /tmp/model_new.pt
  REPO_DIR=$(pwd)
  pushd test/forward_backward_compatibility
  python -m venv venv
  # shellcheck disable=SC1091
  . venv/bin/activate
  # install the nightly before the base commit -- fallback to most recent nightly in case of error
  VERSION=$(cat "${REPO_DIR}/version.txt")
  DATE_OF_BASE=$(git show -s --format=%cd --date=short "${BASE_SHA}")
  pip_install --pre "torch<${VERSION::-2}.dev${DATE_OF_BASE//-/}" -f https://download.pytorch.org/whl/nightly/cpu/torch_nightly.html || \
  pip_install --pre torch -f https://download.pytorch.org/whl/nightly/cpu/torch_nightly.html
  pip show torch
  python dump_all_function_schemas.py --filename nightly_schemas.txt
  # FC: verify newmodel can be load with old code.
  if ! python ../load_torchscript_model.py /tmp/model_new.pt; then
      echo "FC check failed: new model cannot be load in old code"
      return 1
  fi
  python ../create_dummy_torchscript_model.py /tmp/model_old.pt
  deactivate
  rm -r venv
  pip show torch
  python check_forward_backward_compatibility.py --existing-schemas nightly_schemas.txt
  # BC: verify old model can be load with new code
  if ! python ../load_torchscript_model.py /tmp/model_old.pt; then
      echo "BC check failed: old model cannot be load in new code"
      return 1
  fi
  popd
  set +x
  assert_git_not_dirty
}

test_bazel() {
  set -e

  # bazel test needs sccache setup.
  # shellcheck source=./common-build.sh
  source "$(dirname "${BASH_SOURCE[0]}")/common-build.sh"

  get_bazel

   # Test //c10/... without Google flags and logging libraries. The
   # :all_tests target in the subsequent Bazel invocation tests
   # //c10/... with the Google libraries.
  tools/bazel test --config=cpu-only --test_timeout=480 --test_output=all --test_tag_filters=-gpu-required --test_filter=-*CUDA \
              --no//c10:use_gflags --no//c10:use_glog //c10/...

  tools/bazel test --config=cpu-only --test_timeout=480 --test_output=all --test_tag_filters=-gpu-required --test_filter=-*CUDA :all_tests
}

test_benchmarks() {
  if [[ "$BUILD_ENVIRONMENT" == *cuda* && $TEST_CONFIG != *nogpu* ]]; then
    pip_install --user "pytest-benchmark==3.2.3"
    pip_install --user "requests"
    BENCHMARK_DATA="benchmarks/.data"
    mkdir -p ${BENCHMARK_DATA}
    pytest benchmarks/fastrnns/test_bench.py --benchmark-sort=Name --benchmark-json=${BENCHMARK_DATA}/fastrnns_default.json --fuser=default --executor=default
    pytest benchmarks/fastrnns/test_bench.py --benchmark-sort=Name --benchmark-json=${BENCHMARK_DATA}/fastrnns_legacy_old.json --fuser=old --executor=legacy
    pytest benchmarks/fastrnns/test_bench.py --benchmark-sort=Name --benchmark-json=${BENCHMARK_DATA}/fastrnns_profiling_te.json --fuser=te --executor=profiling
    # TODO: Enable these for GHA once we have credentials for forked pull requests
    if [[ -z "${GITHUB_ACTIONS}" ]]; then
      python benchmarks/upload_scribe.py --pytest_bench_json ${BENCHMARK_DATA}/fastrnns_default.json
      python benchmarks/upload_scribe.py --pytest_bench_json ${BENCHMARK_DATA}/fastrnns_legacy_old.json
      python benchmarks/upload_scribe.py --pytest_bench_json ${BENCHMARK_DATA}/fastrnns_profiling_te.json
    fi
    assert_git_not_dirty
  fi
}

test_cpp_extensions() {
  # This is to test whether cpp extension build is compatible with current env. No need to test both ninja and no-ninja build
  time python test/run_test.py --include test_cpp_extensions_aot_ninja --verbose
  assert_git_not_dirty
}

test_vec256() {
  # This is to test vec256 instructions DEFAULT/AVX/AVX2 (platform dependent, some platforms might not support AVX/AVX2)
  if [[ "$BUILD_ENVIRONMENT" != *asan* ]] && [[ "$BUILD_ENVIRONMENT" != *rocm* ]]; then
    echo "Testing vec256 instructions"
    mkdir -p test/test-reports/vec256
    pushd build/bin
    vec256_tests=$(find . -maxdepth 1 -executable -name 'vec256_test*')
    for vec256_exec in $vec256_tests
    do
      $vec256_exec --gtest_output=xml:test/test-reports/vec256/"$vec256_exec".xml
    done
    popd
    assert_git_not_dirty
  fi
}

test_dynamo() {
  pushd ../torchdynamo
  pytest tests
  popd
}

test_docs_test() {
  .jenkins/pytorch/docs-test.sh
}

if ! [[ "${BUILD_ENVIRONMENT}" == *libtorch* || "${BUILD_ENVIRONMENT}" == *-bazel-* ]]; then
  (cd test && python -c "import torch; print(torch.__config__.show())")
  (cd test && python -c "import torch; print(torch.__config__.parallel_info())")
fi
<<<<<<< HEAD
if [[ "${TEST_CONFIG}" == *backward* ]]; then
=======
if [[ "${TEST_CONFIG}" == *deploy* ]]; then
  install_torchdynamo
  test_torch_deploy
elif [[ "${TEST_CONFIG}" == *backward* ]]; then
>>>>>>> 3df18140
  test_forward_backward_compatibility
  # Do NOT add tests after bc check tests, see its comment.
elif [[ "${TEST_CONFIG}" == *xla* ]]; then
  install_torchvision
  install_torchdynamo
  build_xla
  test_xla
elif [[ "$TEST_CONFIG" == 'jit_legacy' ]]; then
  test_python_legacy_jit
elif [[ "${BUILD_ENVIRONMENT}" == *libtorch* ]]; then
  # TODO: run some C++ tests
  echo "no-op at the moment"
elif [[ "$TEST_CONFIG" == distributed ]]; then
  install_torchdynamo
  test_distributed
  # Only run RPC C++ tests on the first shard
  if [[ "${SHARD_NUMBER}" == 1 ]]; then
    test_rpc
  fi
elif [[ "${SHARD_NUMBER}" == 1 && $NUM_TEST_SHARDS -gt 1 ]]; then
  test_without_numpy
  install_torchvision
  install_torchdynamo
  test_python_shard 1
  test_aten
elif [[ "${SHARD_NUMBER}" == 2 && $NUM_TEST_SHARDS -gt 1 ]]; then
  install_torchvision
  checkout_install_torchdynamo
  test_python_shard 2
  test_libtorch
  test_aot_compilation
  test_custom_script_ops
  test_custom_backend
  test_torch_function_benchmark
  test_dynamo
elif [[ "${SHARD_NUMBER}" -gt 2 ]]; then
  # Handle arbitrary number of shards
  install_torchdynamo
  test_python_shard "$SHARD_NUMBER"
elif [[ "${BUILD_ENVIRONMENT}" == *vulkan* ]]; then
  # TODO: re-enable vulkan test
  echo "no-op at the moment"
elif [[ "${BUILD_ENVIRONMENT}" == *-bazel-* ]]; then
  test_bazel
elif [[ "${BUILD_ENVIRONMENT}" == *-mobile-lightweight-dispatch* ]]; then
  test_libtorch
elif [[ "${TEST_CONFIG}" = docs_test ]]; then
  test_docs_test
else
  install_torchvision
  install_torchdynamo
  install_monkeytype
  test_python
  test_aten
  test_vec256
  test_libtorch
  test_aot_compilation
  test_custom_script_ops
  test_custom_backend
  test_torch_function_benchmark
  test_benchmarks
fi<|MERGE_RESOLUTION|>--- conflicted
+++ resolved
@@ -560,14 +560,7 @@
   (cd test && python -c "import torch; print(torch.__config__.show())")
   (cd test && python -c "import torch; print(torch.__config__.parallel_info())")
 fi
-<<<<<<< HEAD
 if [[ "${TEST_CONFIG}" == *backward* ]]; then
-=======
-if [[ "${TEST_CONFIG}" == *deploy* ]]; then
-  install_torchdynamo
-  test_torch_deploy
-elif [[ "${TEST_CONFIG}" == *backward* ]]; then
->>>>>>> 3df18140
   test_forward_backward_compatibility
   # Do NOT add tests after bc check tests, see its comment.
 elif [[ "${TEST_CONFIG}" == *xla* ]]; then
